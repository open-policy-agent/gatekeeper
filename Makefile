# Image URL to use all building/pushing image targets
REPOSITORY ?= openpolicyagent/gatekeeper
CRD_REPOSITORY ?= openpolicyagent/gatekeeper-crds
GATOR_REPOSITORY ?= openpolicyagent/gator
IMG := $(REPOSITORY):latest
CRD_IMG := $(CRD_REPOSITORY):latest
GATOR_IMG := $(GATOR_REPOSITORY):latest
# DEV_TAG will be replaced with short Git SHA on pre-release stage in CI
DEV_TAG ?= dev
USE_LOCAL_IMG ?= false
ENABLE_GENERATOR_EXPANSION ?= false

VERSION := v3.12.0-beta.0

KIND_VERSION ?= 0.17.0
# note: k8s version pinned since KIND image availability lags k8s releases
KUBERNETES_VERSION ?= 1.26.0
CRD_KUBECTL_VERSION ?= 1.26.3
KUSTOMIZE_VERSION ?= 3.8.9
BATS_VERSION ?= 1.8.2
ORAS_VERSION ?= 0.16.0
BATS_TESTS_FILE ?= test/bats/test.bats
HELM_VERSION ?= 3.7.2
NODE_VERSION ?= 16-bullseye-slim
YQ_VERSION ?= 4.30.6
FRAMEWORKS_VERSION ?= $(shell go list -f '{{ .Version }}' -m github.com/open-policy-agent/frameworks/constraint)
OPA_VERSION ?= $(shell go list -f '{{ .Version }}' -m github.com/open-policy-agent/opa)

HELM_ARGS ?=
GATEKEEPER_NAMESPACE ?= gatekeeper-system

# When updating this, make sure to update the corresponding action in
# workflow.yaml
GOLANGCI_LINT_VERSION := v1.50.1

# Detects the location of the user golangci-lint cache.
GOLANGCI_LINT_CACHE := $(shell pwd)/.tmp/golangci-lint

BENCHMARK_FILE_NAME ?= benchmarks.txt

ROOT_DIR := $(shell dirname $(realpath $(firstword $(MAKEFILE_LIST))))
BIN_DIR := $(abspath $(ROOT_DIR)/bin)

LDFLAGS := "-X github.com/open-policy-agent/gatekeeper/pkg/version.Version=$(VERSION) \
	-X main.frameworksVersion=$(FRAMEWORKS_VERSION) \
	-X main.opaVersion=$(OPA_VERSION)"

PLATFORM ?= linux/amd64
OUTPUT_TYPE ?= type=docker

MANAGER_IMAGE_PATCH := "apiVersion: apps/v1\
\nkind: Deployment\
\nmetadata:\
\n  name: controller-manager\
\n  namespace: system\
\nspec:\
\n  template:\
\n    spec:\
\n      containers:\
\n      - image: <your image file>\
\n        name: manager\
\n        args:\
\n        - --port=8443\
\n        - --logtostderr\
\n        - --emit-admission-events\
\n        - --exempt-namespace=${GATEKEEPER_NAMESPACE}\
\n        - --operation=webhook\
\n        - --operation=mutation-webhook\
\n        - --disable-opa-builtin=http.send\
\n        - --log-mutations\
\n        - --mutation-annotations\
\n---\
\napiVersion: apps/v1\
\nkind: Deployment\
\nmetadata:\
\n  name: audit\
\n  namespace: system\
\nspec:\
\n  template:\
\n    spec:\
\n      containers:\
\n      - image: <your image file>\
\n        name: manager\
\n        args:\
\n        - --emit-audit-events\
\n        - --operation=audit\
\n        - --operation=status\
\n        - --operation=mutation-status\
\n        - --audit-chunk-size=500\
\n        - --logtostderr"

# Get the currently used golang install path (in GOPATH/bin, unless GOBIN is set)
ifeq (,$(shell go env GOBIN))
GOBIN=$(shell go env GOPATH)/bin
else
GOBIN=$(shell go env GOBIN)
endif

ifdef GENERATE_ATTESTATIONS
_ATTESTATIONS := --attest type=sbom --attest type=provenance,mode=max
endif

all: lint test manager

# Run tests
native-test: envtest
	KUBEBUILDER_ASSETS="$(shell $(ENVTEST) use $(KUBERNETES_VERSION) --bin-dir $(LOCALBIN) -p path)" \
	GO111MODULE=on \
	go test -mod vendor ./pkg/... ./apis/... ./cmd/gator/... -race -bench . -coverprofile cover.out

.PHONY: benchmark-test
benchmark-test:
	GOMAXPROCS=1 go test ./pkg/... -bench . -run="^#" -count 10 > ${BENCHMARK_FILE_NAME}

# Hook to run docker tests
.PHONY: test
test: __test-image
	docker run --rm -t -v $(shell pwd):/app \
		gatekeeper-test make native-test

.PHONY: test-e2e
test-e2e:
	bats -t ${BATS_TESTS_FILE}

.PHONY: test-gator
test-gator: gator test-gator-verify test-gator-test test-gator-expand

.PHONY: test-gator-containerized
test-gator-containerized: __test-image
	docker run --privileged -v $(shell pwd):/app -v /var/lib/docker \
	gatekeeper-test ./test/image/gator-test.sh

.PHONY: test-gator-verify
test-gator-verify: gator
	./bin/gator verify test/gator/verify/suite.yaml

.PHONY: test-gator-test
test-gator-test: gator
	bats test/gator/test

.PHONY: test-gator-expand
test-gator-expand: gator
	bats test/gator/expand

e2e-dependencies:
	# Download and install kind
	curl -L https://github.com/kubernetes-sigs/kind/releases/download/v${KIND_VERSION}/kind-linux-amd64 --output ${GITHUB_WORKSPACE}/bin/kind && chmod +x ${GITHUB_WORKSPACE}/bin/kind
	# Download and install kubectl
	curl -L https://storage.googleapis.com/kubernetes-release/release/v${KUBERNETES_VERSION}/bin/linux/amd64/kubectl -o ${GITHUB_WORKSPACE}/bin/kubectl && chmod +x ${GITHUB_WORKSPACE}/bin/kubectl
	# Download and install kustomize
	curl -L https://github.com/kubernetes-sigs/kustomize/releases/download/kustomize%2Fv${KUSTOMIZE_VERSION}/kustomize_v${KUSTOMIZE_VERSION}_linux_amd64.tar.gz -o kustomize_v${KUSTOMIZE_VERSION}_linux_amd64.tar.gz && tar -zxvf kustomize_v${KUSTOMIZE_VERSION}_linux_amd64.tar.gz && chmod +x kustomize && mv kustomize ${GITHUB_WORKSPACE}/bin/kustomize
	# Download and install bats
	curl -sSLO https://github.com/bats-core/bats-core/archive/v${BATS_VERSION}.tar.gz && tar -zxvf v${BATS_VERSION}.tar.gz && bash bats-core-${BATS_VERSION}/install.sh ${GITHUB_WORKSPACE}
	# Install yq
	curl -L https://github.com/mikefarah/yq/releases/download/v$(YQ_VERSION)/yq_linux_amd64 -o ${GITHUB_WORKSPACE}/bin/yq && chmod +x ${GITHUB_WORKSPACE}/bin/yq

KIND_NODE_VERSION := kindest/node:v$(KUBERNETES_VERSION)
e2e-bootstrap: e2e-dependencies
	# Check for existing kind cluster
	if [ $$(${GITHUB_WORKSPACE}/bin/kind get clusters) ]; then ${GITHUB_WORKSPACE}/bin/kind delete cluster; fi
	# Create a new kind cluster
	TERM=dumb ${GITHUB_WORKSPACE}/bin/kind create cluster --image $(KIND_NODE_VERSION) --wait 5m

e2e-build-load-image: docker-buildx e2e-build-load-externaldata-image
	kind load docker-image --name kind ${IMG} ${CRD_IMG}

e2e-build-load-externaldata-image: docker-buildx-builder
	./test/externaldata/dummy-provider/scripts/generate-tls-certificate.sh
	docker buildx build \
		--platform="$(PLATFORM)" \
		--output=$(OUTPUT_TYPE) \
		-t dummy-provider:test \
		-f test/externaldata/dummy-provider/Dockerfile test/externaldata/dummy-provider
	kind load docker-image --name kind dummy-provider:test

e2e-verify-release: e2e-build-load-externaldata-image patch-image deploy test-e2e
	echo -e '\n\n======= manager logs =======\n\n' && kubectl logs -n ${GATEKEEPER_NAMESPACE} -l control-plane=controller-manager

e2e-helm-install:
	rm -rf .staging/helm
	mkdir -p .staging/helm
	curl https://get.helm.sh/helm-v${HELM_VERSION}-linux-amd64.tar.gz > .staging/helm/helmbin.tar.gz
	cd .staging/helm && tar -xvf helmbin.tar.gz
	./.staging/helm/linux-amd64/helm version --client

e2e-helm-deploy: e2e-helm-install
	./.staging/helm/linux-amd64/helm install manifest_staging/charts/gatekeeper --name-template=gatekeeper \
		--namespace ${GATEKEEPER_NAMESPACE} --create-namespace \
		--debug --wait \
		--set image.repository=${HELM_REPO} \
		--set image.crdRepository=${HELM_CRD_REPO} \
		--set image.release=${HELM_RELEASE} \
		--set postInstall.labelNamespace.image.repository=${HELM_CRD_REPO} \
		--set postInstall.labelNamespace.image.tag=${HELM_RELEASE} \
		--set postInstall.labelNamespace.enabled=true \
		--set postInstall.probeWebhook.enabled=true \
		--set emitAdmissionEvents=true \
		--set emitAuditEvents=true \
		--set disabledBuiltins={http.send} \
		--set logMutations=true \
		--set mutationAnnotations=true;\

e2e-helm-upgrade-init: e2e-helm-install
	./.staging/helm/linux-amd64/helm repo add gatekeeper https://open-policy-agent.github.io/gatekeeper/charts;\
	./.staging/helm/linux-amd64/helm install gatekeeper gatekeeper/gatekeeper --version ${BASE_RELEASE} \
		--namespace ${GATEKEEPER_NAMESPACE} --create-namespace \
		--debug --wait \
		--set emitAdmissionEvents=true \
		--set emitAuditEvents=true \
		--set postInstall.labelNamespace.enabled=true \
		--set postInstall.probeWebhook.enabled=true \
		--set disabledBuiltins={http.send} \
		--set enableExternalData=true \
		--set logMutations=true \
		--set mutationAnnotations=true;\

e2e-helm-upgrade:
	./helm_migrate.sh
	./.staging/helm/linux-amd64/helm upgrade gatekeeper manifest_staging/charts/gatekeeper \
		--namespace ${GATEKEEPER_NAMESPACE} \
		--debug --wait \
		--set image.repository=${HELM_REPO} \
		--set image.crdRepository=${HELM_CRD_REPO} \
		--set image.release=${HELM_RELEASE} \
		--set postInstall.labelNamespace.image.repository=${HELM_CRD_REPO} \
		--set postInstall.labelNamespace.image.tag=${HELM_RELEASE} \
		--set postInstall.labelNamespace.enabled=true \
		--set postInstall.probeWebhook.enabled=true \
		--set emitAdmissionEvents=true \
		--set emitAuditEvents=true \
		--set disabledBuiltins={http.send} \
		--set logMutations=true \
		--set mutationAnnotations=true;\

# Build manager binary
manager: generate
	GO111MODULE=on go build -mod vendor -o bin/manager -ldflags $(LDFLAGS) main.go

# Build manager binary
manager-osx: generate
	GO111MODULE=on go build -mod vendor -o bin/manager GOOS=darwin -ldflags $(LDFLAGS) main.go

# Run against the configured Kubernetes cluster in ~/.kube/config
run: generate manifests
	GO111MODULE=on go run -mod vendor ./main.go

# Install CRDs into a cluster
install: manifests
	docker run -v $(shell pwd)/config:/config -v $(shell pwd)/vendor:/vendor \
		registry.k8s.io/kustomize/kustomize:v${KUSTOMIZE_VERSION} build \
		/config/crd | kubectl apply -f -

# Deploy controller in the configured Kubernetes cluster in ~/.kube/config
deploy: patch-image manifests
ifeq ($(ENABLE_GENERATOR_EXPANSION),true)
	@grep -q -v 'enable-generator-resource-expansion' ./config/overlays/dev/manager_image_patch.yaml && sed -i '/- --operation=webhook/a \ \ \ \ \ \ \ \ - --enable-generator-resource-expansion=true' ./config/overlays/dev/manager_image_patch.yaml
	@grep -q -v 'enable-generator-resource-expansion' ./config/overlays/dev/manager_image_patch.yaml && sed -i '/- --operation=audit/a \ \ \ \ \ \ \ \ - --enable-generator-resource-expansion=true' ./config/overlays/dev/manager_image_patch.yaml
endif
	docker run \
		-v $(shell pwd)/config:/config \
		-v $(shell pwd)/vendor:/vendor \
		registry.k8s.io/kustomize/kustomize:v${KUSTOMIZE_VERSION} build \
		/config/overlays/dev | kubectl apply -f -

# Generate manifests e.g. CRD, RBAC etc.
manifests: __controller-gen
	$(CONTROLLER_GEN) \
		crd \
		rbac:roleName=manager-role \
		webhook \
		paths="./apis/..." \
		paths="./pkg/..." \
		output:crd:artifacts:config=config/crd/bases
	./build/update-match-schema.sh
	rm -rf manifest_staging
	mkdir -p manifest_staging/deploy/experimental
	mkdir -p manifest_staging/charts/gatekeeper
	docker run --rm -v $(shell pwd):/gatekeeper \
		registry.k8s.io/kustomize/kustomize:v${KUSTOMIZE_VERSION} build \
		/gatekeeper/config/default -o /gatekeeper/manifest_staging/deploy/gatekeeper.yaml
	docker run --rm -v $(shell pwd):/gatekeeper \
		registry.k8s.io/kustomize/kustomize:v${KUSTOMIZE_VERSION} build \
		--load_restrictor LoadRestrictionsNone /gatekeeper/cmd/build/helmify | go run cmd/build/helmify/*.go

# lint runs a dockerized golangci-lint, and should give consistent results
# across systems.
# Source: https://golangci-lint.run/usage/install/#docker
lint:
	docker run --rm -v $(shell pwd):/app \
		-v ${GOLANGCI_LINT_CACHE}:/root/.cache/golangci-lint \
		-w /app golangci/golangci-lint:${GOLANGCI_LINT_VERSION}-alpine \
		golangci-lint run -v

# Generate code
generate: __conversion-gen __controller-gen
	$(CONTROLLER_GEN) object:headerFile=./hack/boilerplate.go.txt paths="./apis/..." paths="./pkg/..."
	$(CONVERSION_GEN) \
		--output-base=/gatekeeper \
		--input-dirs=./apis/mutations/v1,./apis/mutations/v1beta1,./apis/mutations/v1alpha1,./apis/expansion/v1alpha1 \
		--go-header-file=./hack/boilerplate.go.txt \
		--output-file-base=zz_generated.conversion

# Prepare crds to be added to gatekeeper-crds image
clean-crds:
	rm -rf .staging/crds/*

build-crds: clean-crds
	mkdir -p .staging/crds
ifdef CI
	cp -R manifest_staging/charts/gatekeeper/crds/ .staging/crds/
else
	cp -R charts/gatekeeper/crds/ .staging/crds/
endif

# Docker Login
docker-login:
	@docker login -u $(DOCKER_USER) -p $(DOCKER_PASSWORD) $(REGISTRY)

<<<<<<< HEAD
=======
# Tag for Dev
docker-tag-dev:
	@docker tag $(IMG) $(REPOSITORY):$(DEV_TAG)
	@docker tag $(IMG) $(REPOSITORY):dev
	@docker tag $(CRD_IMG) $(CRD_REPOSITORY):$(DEV_TAG)
	@docker tag $(CRD_IMG) $(CRD_REPOSITORY):dev
	@docker tag $(GATOR_IMG) $(GATOR_REPOSITORY):$(DEV_TAG)
	@docker tag $(GATOR_IMG) $(GATOR_REPOSITORY):dev

# Tag for Dev
docker-tag-release:
	@docker tag $(IMG) $(REPOSITORY):$(VERSION)
	@docker tag $(CRD_IMG) $(CRD_REPOSITORY):$(VERSION)
	@docker tag $(GATOR_IMG) $(GATOR_REPOSITORY):$(VERSION)

# Push for Dev
docker-push-dev: docker-tag-dev
	@docker push $(REPOSITORY):$(DEV_TAG)
	@docker push $(REPOSITORY):dev
	@docker push $(CRD_REPOSITORY):$(DEV_TAG)
	@docker push $(CRD_REPOSITORY):dev
	@docker push $(GATOR_REPOSITORY):$(DEV_TAG)
	@docker push $(GATOR_REPOSITORY):dev

# Push for Release
docker-push-release: docker-tag-release
	@docker push $(REPOSITORY):$(VERSION)
	@docker push $(CRD_REPOSITORY):$(VERSION)
	@docker push $(GATOR_REPOSITORY):$(VERSION)

# Add crds to gatekeeper-crds image
# Build gatekeeper image
docker-build: build-crds
	docker build --pull -f crd.Dockerfile .staging/crds/ --build-arg LDFLAGS=${LDFLAGS} --build-arg KUBE_VERSION=${CRD_KUBECTL_VERSION} --build-arg TARGETOS="linux" --build-arg TARGETARCH="amd64" -t ${CRD_IMG}
	docker build --pull . --build-arg LDFLAGS=${LDFLAGS} -t ${IMG}

>>>>>>> df9a9d9f
docker-buildx-builder:
	if ! docker buildx ls | grep -q container-builder; then\
		docker buildx create --name container-builder --use --bootstrap;\
		docker buildx inspect;\
	fi

# Build image with buildx to build cross platform multi-architecture docker images
# https://docs.docker.com/buildx/working-with-buildx/
<<<<<<< HEAD
docker-buildx: docker-buildx-builder
	docker buildx build \
		$(_ATTESTATIONS) \
		--build-arg LDFLAGS=${LDFLAGS} \
		--platform="$(PLATFORM)" \
		--output=$(OUTPUT_TYPE) \
		-t $(IMG) .

docker-buildx-crds: build-crds docker-buildx-builder
	docker buildx build \
		$(_ATTESTATIONS) \
		--build-arg LDFLAGS=${LDFLAGS} \
		--build-arg KUBE_VERSION=${KUBERNETES_VERSION} \
		--platform="$(PLATFORM)" \
		--output=$(OUTPUT_TYPE) \
=======
docker-buildx: build-crds docker-buildx-builder
	docker buildx build --build-arg LDFLAGS=${LDFLAGS} --platform "linux/amd64" \
		-t $(IMG) \
		. --load
	docker buildx build --build-arg LDFLAGS=${LDFLAGS} --build-arg KUBE_VERSION=${CRD_KUBECTL_VERSION} --platform "linux/amd64" \
>>>>>>> df9a9d9f
		-t $(CRD_IMG) \
		-f crd.Dockerfile .staging/crds/

docker-buildx-dev: docker-buildx-builder
	docker buildx build \
		$(_ATTESTATIONS) \
		--build-arg LDFLAGS=${LDFLAGS} \
		--platform="$(PLATFORM)" \
		--output=$(OUTPUT_TYPE) \
		-t $(REPOSITORY):$(DEV_TAG) \
		-t $(REPOSITORY):dev .

docker-buildx-crds-dev: build-crds docker-buildx-builder
<<<<<<< HEAD
	docker buildx build \
		$(_ATTESTATIONS) \
		--build-arg LDFLAGS=${LDFLAGS} \
		--build-arg KUBE_VERSION=${KUBERNETES_VERSION} \
		--platform="$(PLATFORM)" \
		--output=$(OUTPUT_TYPE) \
=======
	docker buildx build --build-arg LDFLAGS=${LDFLAGS} --build-arg KUBE_VERSION=${CRD_KUBECTL_VERSION} --platform "linux/amd64,linux/arm64,linux/arm/v7" \
>>>>>>> df9a9d9f
		-t $(CRD_REPOSITORY):$(DEV_TAG) \
		-t $(CRD_REPOSITORY):dev \
		-f crd.Dockerfile .staging/crds/

docker-buildx-release: docker-buildx-builder
	docker buildx build \
		$(_ATTESTATIONS) \
		--build-arg LDFLAGS=${LDFLAGS} \
		--platform="$(PLATFORM)" \
		--output=$(OUTPUT_TYPE) \
		-t $(REPOSITORY):$(VERSION) .

docker-buildx-crds-release: build-crds docker-buildx-builder
<<<<<<< HEAD
	docker buildx build \
		$(_ATTESTATIONS) \
		--build-arg LDFLAGS=${LDFLAGS}\
		--build-arg KUBE_VERSION=${KUBERNETES_VERSION} \
		--platform="$(PLATFORM)" \
		--output=$(OUTPUT_TYPE) \
=======
	docker buildx build --build-arg LDFLAGS=${LDFLAGS} --build-arg KUBE_VERSION=${CRD_KUBECTL_VERSION} --platform "linux/amd64,linux/arm64,linux/arm/v7" \
>>>>>>> df9a9d9f
		-t $(CRD_REPOSITORY):$(VERSION) \
		-f crd.Dockerfile .staging/crds/

# Build gator image
docker-buildx-gator-dev: docker-buildx-builder
	docker buildx build \
		$(_ATTESTATIONS) \
		--build-arg LDFLAGS=${LDFLAGS} \
		--platform="$(PLATFORM)" \
		--output=$(OUTPUT_TYPE) \
		-t ${GATOR_REPOSITORY}:${DEV_TAG} \
		-t ${GATOR_REPOSITORY}:dev \
		-f gator.Dockerfile .

docker-buildx-gator-release: docker-buildx-builder
	docker buildx build \
		$(_ATTESTATIONS) \
		--build-arg LDFLAGS=${LDFLAGS} \
		--platform="$(PLATFORM)" \
		--output=$(OUTPUT_TYPE) \
		-t ${GATOR_REPOSITORY}:${VERSION} \
		-f gator.Dockerfile .

# Update manager_image_patch.yaml with image tag
patch-image:
	@echo "updating kustomize image patch file for manager resource"
	@bash -c 'echo -e ${MANAGER_IMAGE_PATCH} > ./config/overlays/dev/manager_image_patch.yaml'
ifeq ($(USE_LOCAL_IMG),true)
	@sed -i '/^        name: manager/a \ \ \ \ \ \ \ \ imagePullPolicy: IfNotPresent' ./config/overlays/dev/manager_image_patch.yaml
endif
	@sed -i'' -e 's@image: .*@image: '"${IMG}"'@' ./config/overlays/dev/manager_image_patch.yaml

release-manifest:
	@sed -i'' -e 's@image: $(REPOSITORY):$(VERSION)@image: $(REPOSITORY):'"$(NEWVERSION)"'@' ./config/manager/manager.yaml
	@sed -i "s/appVersion: $(VERSION)/appVersion: ${NEWVERSION}/" ./cmd/build/helmify/static/Chart.yaml
	@sed -i "s/version: $$(echo ${VERSION} | cut -c2-)/version: $$(echo ${NEWVERSION} | cut -c2-)/" ./cmd/build/helmify/static/Chart.yaml
	@sed -i "s/release: $(VERSION)/release: ${NEWVERSION}/" ./cmd/build/helmify/static/values.yaml
	@sed -i "s/tag: $(VERSION)/tag: ${NEWVERSION}/" ./cmd/build/helmify/static/values.yaml
	@sed -i 's/Current release version: `$(VERSION)`/Current release version: `'"${NEWVERSION}"'`/' ./cmd/build/helmify/static/README.md
	@sed -i -e 's/^VERSION := $(VERSION)/VERSION := ${NEWVERSION}/' ./Makefile
	export
	$(MAKE) manifests

# Tags a new version for docs
.PHONY: version-docs
version-docs:
	docker run \
		-v $(shell pwd)/website:/website \
		-w /website \
		-u $(shell id -u):$(shell id -g) \
		node:${NODE_VERSION} \
		sh -c "yarn install --frozen-lockfile && yarn run docusaurus docs:version ${NEWVERSION}"

promote-staging-manifest:
	@rm -rf deploy
	@cp -r manifest_staging/deploy .
	@rm -rf charts
	@cp -r manifest_staging/charts .

# Delete gatekeeper from a cluster. Note this is not a complete uninstall, just a dev convenience
uninstall:
	docker run -v $(shell pwd)/config:/config -v $(shell pwd)/vendor:/vendor \
		registry.k8s.io/kustomize/kustomize:v${KUSTOMIZE_VERSION} build \
		/config/overlays/dev | kubectl delete -f -

__controller-gen: __tooling-image
CONTROLLER_GEN=docker run --rm -v $(shell pwd):/gatekeeper gatekeeper-tooling controller-gen

__conversion-gen: __tooling-image
CONVERSION_GEN=docker run --rm -v $(shell pwd):/gatekeeper gatekeeper-tooling conversion-gen

__tooling-image:
	docker buildx build build/tooling \
		--platform="$(PLATFORM)" \
		--output=$(OUTPUT_TYPE) \
		-t gatekeeper-tooling

__test-image:
	docker buildx build test/image \
		--platform="$(PLATFORM)" \
		--output=$(OUTPUT_TYPE) \
		--build-arg YQ_VERSION=$(YQ_VERSION) \
		--build-arg BATS_VERSION=$(BATS_VERSION) \
		--build-arg ORAS_VERSION=$(ORAS_VERSION) \
		--build-arg KUSTOMIZE_VERSION=$(KUSTOMIZE_VERSION) \
		-t gatekeeper-test

## Location to install dependencies to
LOCALBIN ?= $(shell pwd)/.tmp/bin
$(LOCALBIN):
	mkdir -p $(LOCALBIN)

ENVTEST ?= $(LOCALBIN)/setup-envtest

.PHONY: envtest
envtest: $(ENVTEST) ## Download envtest-setup locally if necessary.
$(ENVTEST): $(LOCALBIN)
	test -s $(LOCALBIN)/setup-envtest || GOBIN=$(LOCALBIN) go install sigs.k8s.io/controller-runtime/tools/setup-envtest@v0.0.0-20230118154835-9241bceb3098

.PHONY: vendor
vendor:
	go mod vendor
	go mod tidy

.PHONY: gator
gator: bin/gator-$(GOOS)-$(GOARCH)
	mv bin/gator-$(GOOS)-$(GOARCH) bin/gator

bin/gator-$(GOOS)-$(GOARCH):
	GOOS=$(GOOS) GOARCH=$(GOARCH) go build -o $(BIN_DIR)/gator-$(GOOS)-$(GOARCH) -ldflags $(LDFLAGS) ./cmd/gator

tilt-prepare:
	mkdir -p .tiltbuild/charts
	rm -rf .tiltbuild/charts/gatekeeper
	cp -R manifest_staging/charts/gatekeeper .tiltbuild/charts
	# disable some configs from the security context so we can perform live update
	sed -i -e "/readOnlyRootFilesystem: true/d" .tiltbuild/charts/gatekeeper/values.yaml
	sed -i -e "/run.*: .*/d" .tiltbuild/charts/gatekeeper/values.yaml

tilt: generate manifests tilt-prepare
	tilt up

tilt-clean:
	rm -rf .tiltbuild<|MERGE_RESOLUTION|>--- conflicted
+++ resolved
@@ -316,45 +316,6 @@
 docker-login:
 	@docker login -u $(DOCKER_USER) -p $(DOCKER_PASSWORD) $(REGISTRY)
 
-<<<<<<< HEAD
-=======
-# Tag for Dev
-docker-tag-dev:
-	@docker tag $(IMG) $(REPOSITORY):$(DEV_TAG)
-	@docker tag $(IMG) $(REPOSITORY):dev
-	@docker tag $(CRD_IMG) $(CRD_REPOSITORY):$(DEV_TAG)
-	@docker tag $(CRD_IMG) $(CRD_REPOSITORY):dev
-	@docker tag $(GATOR_IMG) $(GATOR_REPOSITORY):$(DEV_TAG)
-	@docker tag $(GATOR_IMG) $(GATOR_REPOSITORY):dev
-
-# Tag for Dev
-docker-tag-release:
-	@docker tag $(IMG) $(REPOSITORY):$(VERSION)
-	@docker tag $(CRD_IMG) $(CRD_REPOSITORY):$(VERSION)
-	@docker tag $(GATOR_IMG) $(GATOR_REPOSITORY):$(VERSION)
-
-# Push for Dev
-docker-push-dev: docker-tag-dev
-	@docker push $(REPOSITORY):$(DEV_TAG)
-	@docker push $(REPOSITORY):dev
-	@docker push $(CRD_REPOSITORY):$(DEV_TAG)
-	@docker push $(CRD_REPOSITORY):dev
-	@docker push $(GATOR_REPOSITORY):$(DEV_TAG)
-	@docker push $(GATOR_REPOSITORY):dev
-
-# Push for Release
-docker-push-release: docker-tag-release
-	@docker push $(REPOSITORY):$(VERSION)
-	@docker push $(CRD_REPOSITORY):$(VERSION)
-	@docker push $(GATOR_REPOSITORY):$(VERSION)
-
-# Add crds to gatekeeper-crds image
-# Build gatekeeper image
-docker-build: build-crds
-	docker build --pull -f crd.Dockerfile .staging/crds/ --build-arg LDFLAGS=${LDFLAGS} --build-arg KUBE_VERSION=${CRD_KUBECTL_VERSION} --build-arg TARGETOS="linux" --build-arg TARGETARCH="amd64" -t ${CRD_IMG}
-	docker build --pull . --build-arg LDFLAGS=${LDFLAGS} -t ${IMG}
-
->>>>>>> df9a9d9f
 docker-buildx-builder:
 	if ! docker buildx ls | grep -q container-builder; then\
 		docker buildx create --name container-builder --use --bootstrap;\
@@ -363,7 +324,6 @@
 
 # Build image with buildx to build cross platform multi-architecture docker images
 # https://docs.docker.com/buildx/working-with-buildx/
-<<<<<<< HEAD
 docker-buildx: docker-buildx-builder
 	docker buildx build \
 		$(_ATTESTATIONS) \
@@ -376,16 +336,9 @@
 	docker buildx build \
 		$(_ATTESTATIONS) \
 		--build-arg LDFLAGS=${LDFLAGS} \
-		--build-arg KUBE_VERSION=${KUBERNETES_VERSION} \
-		--platform="$(PLATFORM)" \
-		--output=$(OUTPUT_TYPE) \
-=======
-docker-buildx: build-crds docker-buildx-builder
-	docker buildx build --build-arg LDFLAGS=${LDFLAGS} --platform "linux/amd64" \
-		-t $(IMG) \
-		. --load
-	docker buildx build --build-arg LDFLAGS=${LDFLAGS} --build-arg KUBE_VERSION=${CRD_KUBECTL_VERSION} --platform "linux/amd64" \
->>>>>>> df9a9d9f
+		--build-arg KUBE_VERSION=${CRD_KUBECTL_VERSION} \
+		--platform="$(PLATFORM)" \
+		--output=$(OUTPUT_TYPE) \
 		-t $(CRD_IMG) \
 		-f crd.Dockerfile .staging/crds/
 
@@ -399,16 +352,12 @@
 		-t $(REPOSITORY):dev .
 
 docker-buildx-crds-dev: build-crds docker-buildx-builder
-<<<<<<< HEAD
-	docker buildx build \
-		$(_ATTESTATIONS) \
-		--build-arg LDFLAGS=${LDFLAGS} \
-		--build-arg KUBE_VERSION=${KUBERNETES_VERSION} \
-		--platform="$(PLATFORM)" \
-		--output=$(OUTPUT_TYPE) \
-=======
-	docker buildx build --build-arg LDFLAGS=${LDFLAGS} --build-arg KUBE_VERSION=${CRD_KUBECTL_VERSION} --platform "linux/amd64,linux/arm64,linux/arm/v7" \
->>>>>>> df9a9d9f
+	docker buildx build \
+		$(_ATTESTATIONS) \
+		--build-arg LDFLAGS=${LDFLAGS} \
+		--build-arg KUBE_VERSION=${CRD_KUBECTL_VERSION} \
+		--platform="$(PLATFORM)" \
+		--output=$(OUTPUT_TYPE) \
 		-t $(CRD_REPOSITORY):$(DEV_TAG) \
 		-t $(CRD_REPOSITORY):dev \
 		-f crd.Dockerfile .staging/crds/
@@ -422,16 +371,12 @@
 		-t $(REPOSITORY):$(VERSION) .
 
 docker-buildx-crds-release: build-crds docker-buildx-builder
-<<<<<<< HEAD
 	docker buildx build \
 		$(_ATTESTATIONS) \
 		--build-arg LDFLAGS=${LDFLAGS}\
-		--build-arg KUBE_VERSION=${KUBERNETES_VERSION} \
-		--platform="$(PLATFORM)" \
-		--output=$(OUTPUT_TYPE) \
-=======
-	docker buildx build --build-arg LDFLAGS=${LDFLAGS} --build-arg KUBE_VERSION=${CRD_KUBECTL_VERSION} --platform "linux/amd64,linux/arm64,linux/arm/v7" \
->>>>>>> df9a9d9f
+		--build-arg KUBE_VERSION=${CRD_KUBECTL_VERSION} \
+		--platform="$(PLATFORM)" \
+		--output=$(OUTPUT_TYPE) \
 		-t $(CRD_REPOSITORY):$(VERSION) \
 		-f crd.Dockerfile .staging/crds/
 
