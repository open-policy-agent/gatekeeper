--- conflicted
+++ resolved
@@ -12,13 +12,9 @@
 # note: k8s version pinned since KIND image availability lags k8s releases
 KUBERNETES_VERSION ?= v1.19.0
 KUSTOMIZE_VERSION ?= 3.7.0
-<<<<<<< HEAD
-HELM_VERSION ?= 2.16.10
 BATS_VERSION ?= 1.2.1
-=======
 KUBECTL_KUSTOMIZE_VERSION ?= 1.18.5-${KUSTOMIZE_VERSION}
 HELM_VERSION ?= 2.17.0
->>>>>>> 1eed2a33
 
 BUILD_COMMIT := $(shell ./build/get-build-commit.sh)
 BUILD_TIMESTAMP := $(shell ./build/get-build-timestamp.sh)
