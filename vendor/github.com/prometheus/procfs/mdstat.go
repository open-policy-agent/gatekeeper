--- conflicted
+++ resolved
@@ -22,18 +22,12 @@
 )
 
 var (
-<<<<<<< HEAD
-	statusLineRE      = regexp.MustCompile(`(\d+) blocks .*\[(\d+)/(\d+)\] \[[U_]+\]`)
-	recoveryLineRE    = regexp.MustCompile(`\((\d+)/\d+\)`)
-	componentDeviceRE = regexp.MustCompile(`(.*)\[\d+\]`)
-=======
 	statusLineRE         = regexp.MustCompile(`(\d+) blocks .*\[(\d+)/(\d+)\] \[([U_]+)\]`)
 	recoveryLineBlocksRE = regexp.MustCompile(`\((\d+)/\d+\)`)
 	recoveryLinePctRE    = regexp.MustCompile(`= (.+)%`)
 	recoveryLineFinishRE = regexp.MustCompile(`finish=(.+)min`)
 	recoveryLineSpeedRE  = regexp.MustCompile(`speed=(.+)[A-Z]`)
 	componentDeviceRE    = regexp.MustCompile(`(.*)\[\d+\]`)
->>>>>>> e00262b7
 )
 
 // MDStat holds info parsed from /proc/mdstat.
@@ -56,15 +50,12 @@
 	BlocksTotal int64
 	// Number of blocks on the device that are in sync.
 	BlocksSynced int64
-<<<<<<< HEAD
-=======
 	// progress percentage of current sync
 	BlocksSyncedPct float64
 	// estimated finishing time for current sync (in minutes)
 	BlocksSyncedFinishTime float64
 	// current sync speed (in Kilobytes/sec)
 	BlocksSyncedSpeed float64
->>>>>>> e00262b7
 	// Name of md component devices
 	Devices []string
 }
@@ -155,17 +146,6 @@
 		}
 
 		mdStats = append(mdStats, MDStat{
-<<<<<<< HEAD
-			Name:          mdName,
-			ActivityState: state,
-			DisksActive:   active,
-			DisksFailed:   fail,
-			DisksSpare:    spare,
-			DisksTotal:    total,
-			BlocksTotal:   size,
-			BlocksSynced:  syncedBlocks,
-			Devices:       evalComponentDevices(deviceFields),
-=======
 			Name:                   mdName,
 			ActivityState:          state,
 			DisksActive:            active,
@@ -179,7 +159,6 @@
 			BlocksSyncedFinishTime: finish,
 			BlocksSyncedSpeed:      speed,
 			Devices:                evalComponentDevices(deviceFields),
->>>>>>> e00262b7
 		})
 	}
 
@@ -191,11 +170,7 @@
 	sizeStr := strings.Fields(statusLine)[0]
 	size, err = strconv.ParseInt(sizeStr, 10, 64)
 	if err != nil {
-<<<<<<< HEAD
-		return 0, 0, 0, fmt.Errorf("unexpected statusLine %q: %w", statusLine, err)
-=======
 		return 0, 0, 0, 0, fmt.Errorf("unexpected statusLine %q: %w", statusLine, err)
->>>>>>> e00262b7
 	}
 
 	if strings.Contains(deviceLine, "raid0") || strings.Contains(deviceLine, "linear") {
@@ -215,20 +190,12 @@
 
 	total, err = strconv.ParseInt(matches[2], 10, 64)
 	if err != nil {
-<<<<<<< HEAD
-		return 0, 0, 0, fmt.Errorf("unexpected statusLine %q: %w", statusLine, err)
-=======
 		return 0, 0, 0, 0, fmt.Errorf("unexpected statusLine %q: %w", statusLine, err)
->>>>>>> e00262b7
 	}
 
 	active, err = strconv.ParseInt(matches[3], 10, 64)
 	if err != nil {
-<<<<<<< HEAD
-		return 0, 0, 0, fmt.Errorf("unexpected statusLine %q: %w", statusLine, err)
-=======
 		return 0, 0, 0, 0, fmt.Errorf("unexpected statusLine %q: %w", statusLine, err)
->>>>>>> e00262b7
 	}
 	down = int64(strings.Count(matches[4], "_"))
 
@@ -243,12 +210,6 @@
 
 	syncedBlocks, err = strconv.ParseInt(matches[1], 10, 64)
 	if err != nil {
-<<<<<<< HEAD
-		return 0, fmt.Errorf("error parsing int from recoveryLine %q: %w", recoveryLine, err)
-	}
-
-	return syncedBlocks, nil
-=======
 		return 0, 0, 0, 0, fmt.Errorf("error parsing int from recoveryLine %q: %w", recoveryLine, err)
 	}
 
@@ -283,7 +244,6 @@
 	}
 
 	return syncedBlocks, pct, finish, speed, nil
->>>>>>> e00262b7
 }
 
 func evalComponentDevices(deviceFields []string) []string {
