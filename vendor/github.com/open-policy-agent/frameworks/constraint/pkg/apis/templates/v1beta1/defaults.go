package v1beta1

import (
<<<<<<< HEAD
	ctschema "github.com/open-policy-agent/frameworks/constraint/pkg/schema"
	"k8s.io/apiextensions-apiserver/pkg/apis/apiextensions"
	apiextensionsv1 "k8s.io/apiextensions-apiserver/pkg/apis/apiextensions/v1"
	"k8s.io/apiextensions-apiserver/pkg/apiserver/schema"
=======
>>>>>>> 40e17757
	"k8s.io/apiextensions-apiserver/pkg/apiserver/schema/defaulting"
	"k8s.io/apimachinery/pkg/runtime"
)

<<<<<<< HEAD
const version = "v1beta1"

var (
	structuralSchema *schema.Structural
	Scheme           *runtime.Scheme
)

func init() {
	Scheme = runtime.NewScheme()
	var err error
	if err = apiextensionsv1.AddToScheme(Scheme); err != nil {
		panic(err)
	}
	if err = apiextensions.AddToScheme(Scheme); err != nil {
		panic(err)
	}
	if err = AddToScheme(Scheme); err != nil {
		panic(err)
	}
	if structuralSchema, err = ctschema.CRDSchema(Scheme, version); err != nil {
		panic(err)
	}
}

=======
>>>>>>> 40e17757
func addDefaultingFuncs(scheme *runtime.Scheme) error {
	return RegisterDefaults(scheme)
}

func SetDefaults_ConstraintTemplate(obj *ConstraintTemplate) { // nolint:revive // Required exact function name.
	// turn the CT into an unstructured
	un, err := runtime.DefaultUnstructuredConverter.ToUnstructured(obj)
	if err != nil {
		panic("Failed to convert v1 ConstraintTemplate to Unstructured")
	}

	defaulting.Default(un, structuralSchema)

	err = runtime.DefaultUnstructuredConverter.FromUnstructured(un, obj)
	if err != nil {
		panic("Failed to convert Unstructured to v1 ConstraintTemplate")
	}
}<|MERGE_RESOLUTION|>--- conflicted
+++ resolved
@@ -1,44 +1,10 @@
 package v1beta1
 
 import (
-<<<<<<< HEAD
-	ctschema "github.com/open-policy-agent/frameworks/constraint/pkg/schema"
-	"k8s.io/apiextensions-apiserver/pkg/apis/apiextensions"
-	apiextensionsv1 "k8s.io/apiextensions-apiserver/pkg/apis/apiextensions/v1"
-	"k8s.io/apiextensions-apiserver/pkg/apiserver/schema"
-=======
->>>>>>> 40e17757
 	"k8s.io/apiextensions-apiserver/pkg/apiserver/schema/defaulting"
 	"k8s.io/apimachinery/pkg/runtime"
 )
 
-<<<<<<< HEAD
-const version = "v1beta1"
-
-var (
-	structuralSchema *schema.Structural
-	Scheme           *runtime.Scheme
-)
-
-func init() {
-	Scheme = runtime.NewScheme()
-	var err error
-	if err = apiextensionsv1.AddToScheme(Scheme); err != nil {
-		panic(err)
-	}
-	if err = apiextensions.AddToScheme(Scheme); err != nil {
-		panic(err)
-	}
-	if err = AddToScheme(Scheme); err != nil {
-		panic(err)
-	}
-	if structuralSchema, err = ctschema.CRDSchema(Scheme, version); err != nil {
-		panic(err)
-	}
-}
-
-=======
->>>>>>> 40e17757
 func addDefaultingFuncs(scheme *runtime.Scheme) error {
 	return RegisterDefaults(scheme)
 }
