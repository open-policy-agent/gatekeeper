package v1

import (
	"github.com/open-policy-agent/frameworks/constraint/pkg/core/templates"
)

// ToVersionless runs defaulting functions and then converts the ConstraintTemplate to the
// versionless api representation.
func (versioned *ConstraintTemplate) ToVersionless() (*templates.ConstraintTemplate, error) {
	versionedCopy := versioned.DeepCopy()
<<<<<<< HEAD
	Scheme.Default(versionedCopy)

	versionless := &templates.ConstraintTemplate{}
	if err := Scheme.Convert(versionedCopy, versionless, nil); err != nil {
=======
	versionedScheme.Default(versionedCopy)

	versionless := &templates.ConstraintTemplate{}
	if err := versionedScheme.Convert(versionedCopy, versionless, nil); err != nil {
>>>>>>> 40e17757
		return nil, err
	}

	return versionless, nil
}<|MERGE_RESOLUTION|>--- conflicted
+++ resolved
@@ -8,17 +8,10 @@
 // versionless api representation.
 func (versioned *ConstraintTemplate) ToVersionless() (*templates.ConstraintTemplate, error) {
 	versionedCopy := versioned.DeepCopy()
-<<<<<<< HEAD
-	Scheme.Default(versionedCopy)
-
-	versionless := &templates.ConstraintTemplate{}
-	if err := Scheme.Convert(versionedCopy, versionless, nil); err != nil {
-=======
 	versionedScheme.Default(versionedCopy)
 
 	versionless := &templates.ConstraintTemplate{}
 	if err := versionedScheme.Convert(versionedCopy, versionless, nil); err != nil {
->>>>>>> 40e17757
 		return nil, err
 	}
 
