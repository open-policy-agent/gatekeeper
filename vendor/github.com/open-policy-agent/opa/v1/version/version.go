--- conflicted
+++ resolved
@@ -10,11 +10,7 @@
 	"runtime/debug"
 )
 
-<<<<<<< HEAD
-var Version = "1.9.0"
-=======
 var Version = "1.10.0"
->>>>>>> 6f5c549a
 
 // GoVersion is the version of Go this was built with
 var GoVersion = runtime.Version()
