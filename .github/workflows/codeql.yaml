--- conflicted
+++ resolved
@@ -25,23 +25,12 @@
         uses: actions/checkout@08c6903cd8c0fde910a37f88322edcfb5dd907a8
 
       - name: Initialize CodeQL
-<<<<<<< HEAD
-        uses: github/codeql-action/init@4e94bd11f71e507f7f87df81788dff88d1dacbfb
-=======
         uses: github/codeql-action/init@0499de31b99561a6d14a36a5f662c2a54f91beee
->>>>>>> 6f5c549a
         with:
           languages: go
 
       - name: Autobuild
-<<<<<<< HEAD
-        uses: github/codeql-action/autobuild@4e94bd11f71e507f7f87df81788dff88d1dacbfb
-
-      - name: Perform CodeQL Analysis
-        uses: github/codeql-action/analyze@4e94bd11f71e507f7f87df81788dff88d1dacbfb
-=======
         uses: github/codeql-action/autobuild@0499de31b99561a6d14a36a5f662c2a54f91beee
 
       - name: Perform CodeQL Analysis
-        uses: github/codeql-action/analyze@0499de31b99561a6d14a36a5f662c2a54f91beee
->>>>>>> 6f5c549a
+        uses: github/codeql-action/analyze@0499de31b99561a6d14a36a5f662c2a54f91beee