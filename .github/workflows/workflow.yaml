--- conflicted
+++ resolved
@@ -195,54 +195,6 @@
           path: |
             logs-*.json
 
-<<<<<<< HEAD
-=======
-  build_test_externaldata:
-    name: "[External Data] Build and Test"
-    runs-on: ubuntu-latest
-    timeout-minutes: 15
-    permissions:
-      contents: read
-    steps:
-      - name: Check out code into the Go module directory
-        uses: actions/checkout@755da8c3cf115ac066823e79a1e1788f8940201b
-
-      - name: Set up Go 1.19
-        uses: actions/setup-go@v3
-        with:
-          go-version: 1.19
-
-      - name: Bootstrap e2e
-        run: |
-          mkdir -p $GITHUB_WORKSPACE/bin
-          echo "$GITHUB_WORKSPACE/bin" >> $GITHUB_PATH
-          make e2e-bootstrap
-
-      - name: Run e2e
-        run: |
-          make e2e-build-load-image IMG=gatekeeper-e2e:latest CRD_IMG=gatekeeper-crds:latest
-          make e2e-build-load-externaldata-image
-          make deploy IMG=gatekeeper-e2e:latest USE_LOCAL_IMG=true ENABLE_EXTERNAL_DATA=true
-          go mod tidy
-          # there should be no additional manifest or go.mod changes
-          git diff --exit-code
-          make test-e2e ENABLE_EXTERNAL_DATA_TESTS=1
-
-      - name: Save logs
-        if: ${{ always() }}
-        run: |
-          kubectl logs -n gatekeeper-system -l control-plane=controller-manager --tail=-1 > logs-externaldata-controller.json
-          kubectl logs -n gatekeeper-system -l control-plane=audit-controller --tail=-1 > logs-externaldata-audit.json
-
-      - name: Upload artifacts
-        uses: actions/upload-artifact@v3
-        if: ${{ always() }}
-        with:
-          name: externaldata-logs
-          path: |
-            logs-*.json
-
->>>>>>> 1b80ba26
   build_test_generator_expansion:
     name: "[Generator Resource Expansion] Build and Test"
     runs-on: ubuntu-latest
