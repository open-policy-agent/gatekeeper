--- conflicted
+++ resolved
@@ -26,118 +26,6 @@
 permissions: read-all
 
 jobs:
-<<<<<<< HEAD
-=======
-  lint:
-    name: "Lint"
-    runs-on: ubuntu-22.04
-    timeout-minutes: 7
-    steps:
-      - name: Harden Runner
-        uses: step-security/harden-runner@63c24ba6bd7ba022e95695ff85de572c04a18142 # v2.7.0
-        with:
-          egress-policy: audit
-
-      - name: Check out code into the Go module directory
-        uses: actions/checkout@9bb56186c3b09b4f86b1c65136769dd318469633 # v4.1.2
-
-      - name: Set up Go
-        uses: actions/setup-go@0c52d547c9bc32b1aa3301fd7a9cb496313a4491 # v5.0.0
-        with:
-          go-version: "1.22"
-          check-latest: true
-
-      # source: https://github.com/golangci/golangci-lint-action
-      - name: golangci-lint
-        uses: golangci/golangci-lint-action@3cfe3a4abbb849e10058ce4af15d205b6da42804 # v4.0.0
-        with:
-          # version of golangci-lint to use in form of v1.2 or v1.2.3 or `latest` to use the latest version
-          version: v1.55.2
-
->>>>>>> 1dca4dfa
-  test:
-    name: "Unit test"
-    runs-on: ubuntu-22.04
-    timeout-minutes: 20
-    steps:
-      - name: Harden Runner
-        uses: step-security/harden-runner@63c24ba6bd7ba022e95695ff85de572c04a18142 # v2.7.0
-        with:
-          egress-policy: audit
-
-      - name: Check out code into the Go module directory
-        uses: actions/checkout@9bb56186c3b09b4f86b1c65136769dd318469633 # v4.1.2
-
-      - name: Set up Go
-        uses: actions/setup-go@0c52d547c9bc32b1aa3301fd7a9cb496313a4491 # v5.0.0
-        with:
-          go-version: "1.22"
-          check-latest: true
-
-      - name: Unit test
-        run: make native-test
-
-      - name: Codecov Upload
-        uses: codecov/codecov-action@54bcd8715eee62d40e33596ef5e8f0f48dbbccab # v4.1.0
-        with:
-          flags: unittests
-          file: ./cover.out
-          fail_ci_if_error: false
-
-  check_manifest:
-    name: "Check codegen and manifest"
-    runs-on: ubuntu-22.04
-    timeout-minutes: 10
-    steps:
-      - name: Harden Runner
-        uses: step-security/harden-runner@63c24ba6bd7ba022e95695ff85de572c04a18142 # v2.7.0
-        with:
-          egress-policy: audit
-
-      - name: Check out code into the Go module directory
-        uses: actions/checkout@9bb56186c3b09b4f86b1c65136769dd318469633 # v4.1.2
-
-      - name: Set up Go
-        uses: actions/setup-go@0c52d547c9bc32b1aa3301fd7a9cb496313a4491 # v5.0.0
-        with:
-          go-version: "1.22"
-          check-latest: true
-      - name: Check go.mod and manifests
-        run: |
-          # there should be no additional manifest or go.mod changes
-          go mod tidy
-          git diff --exit-code
-          make generate manifests
-          git diff --exit-code
-
-  gator_test:
-    name: "Test Gator"
-    runs-on: ubuntu-22.04
-    timeout-minutes: 5
-    steps:
-      - name: Harden Runner
-        uses: step-security/harden-runner@63c24ba6bd7ba022e95695ff85de572c04a18142 # v2.7.0
-        with:
-          egress-policy: audit
-
-      - name: Check out code into the Go module directory
-        uses: actions/checkout@9bb56186c3b09b4f86b1c65136769dd318469633 # v4.1.2
-
-      - name: Set up Go
-        uses: actions/setup-go@0c52d547c9bc32b1aa3301fd7a9cb496313a4491 # v5.0.0
-        with:
-          go-version: "1.22"
-          check-latest: true
-
-      - name: Download e2e dependencies
-        run: |
-          mkdir -p $GITHUB_WORKSPACE/bin
-          echo "$GITHUB_WORKSPACE/bin" >> $GITHUB_PATH
-          make e2e-dependencies KUBERNETES_VERSION=${{ matrix.KUBERNETES_VERSION }}
-
-      - name: gator test
-        run: make test-gator-containerized
-
   build_test:
     name: "Build and Test"
     runs-on: ubuntu-22.04
