name: build_test
on:
  push:
    paths-ignore:
      - ".github/workflows/website.yaml"
      - "docs/**"
      - "library/**"
      - "demo/**"
      - "deprecated/**"
      - "example/**"
      - "website/**"
      - "**.md"
      - "!cmd/build/helmify/static/README.md"
  pull_request:
    paths-ignore:
      - ".github/workflows/website.yaml"
      - "docs/**"
      - "library/**"
      - "demo/**"
      - "deprecated/**"
      - "example/**"
      - "website/**"
      - "**.md"
      - "!cmd/build/helmify/static/README.md"

permissions: read-all

jobs:
  lint:
    name: "Lint"
    runs-on: ubuntu-22.04
    timeout-minutes: 7
    steps:
      - name: Harden Runner
        uses: step-security/harden-runner@1b05615854632b887b69ae1be8cbefe72d3ae423 # v2.6.0
        with:
          egress-policy: audit

      - name: Set up Go
        uses: actions/setup-go@v4 # v4.0.1
        with:
          go-version: "1.21"

      - name: Check out code into the Go module directory
        uses: actions/checkout@8ade135a41bc03ea155e62e844d188df1ea18608

      # source: https://github.com/golangci/golangci-lint-action
      - name: golangci-lint
        uses: golangci/golangci-lint-action@3a919529898de77ec3da873e3063ca4b10e7f5cc # v3.7.0
        with:
          # version of golangci-lint to use in form of v1.2 or v1.2.3 or `latest` to use the latest version
          version: v1.51.2

  test:
    name: "Unit test"
    runs-on: ubuntu-22.04
    timeout-minutes: 10
    steps:
      - name: Harden Runner
        uses: step-security/harden-runner@1b05615854632b887b69ae1be8cbefe72d3ae423 # v2.6.0
        with:
          egress-policy: audit

      - name: Set up Go
        uses: actions/setup-go@v4 # v4.0.1
        with:
          go-version: "1.21"

      - name: Check out code into the Go module directory
        uses: actions/checkout@8ade135a41bc03ea155e62e844d188df1ea18608

      - name: Unit test
        run: make native-test

      - name: Codecov Upload
        uses: codecov/codecov-action@eaaf4bedf32dbdc6b720b63067d99c4d77d6047d # v3.1.4
        with:
          flags: unittests
          file: ./cover.out
          fail_ci_if_error: false

  check_manifest:
    name: "Check codegen and manifest"
    runs-on: ubuntu-22.04
    timeout-minutes: 10
    steps:
      - name: Harden Runner
        uses: step-security/harden-runner@1b05615854632b887b69ae1be8cbefe72d3ae423 # v2.6.0
        with:
          egress-policy: audit

      - name: Check out code into the Go module directory
<<<<<<< HEAD
        uses: actions/checkout@c85c95e3d7251135ab7dc9ce3241c5835cc595a9 # v3.5.2
      - name: Set up Go
=======
        uses: actions/checkout@8ade135a41bc03ea155e62e844d188df1ea18608 # v3.5.2
      - name: Set up Go 1.20
>>>>>>> d916017d
        uses: actions/setup-go@v4 # v4.0.1
        with:
          go-version: "1.21"
      - name: Check go.mod and manifests
        run: |
          # there should be no additional manifest or go.mod changes
          go mod tidy
          git diff --exit-code
          make generate manifests
          git diff --exit-code

  gator_test:
    name: "Test Gator"
    runs-on: ubuntu-22.04
    timeout-minutes: 5
    steps:
      - name: Harden Runner
        uses: step-security/harden-runner@1b05615854632b887b69ae1be8cbefe72d3ae423 # v2.6.0
        with:
          egress-policy: audit

      - name: Set up Go
        uses: actions/setup-go@v4 # v4.0.1
        with:
          go-version: "1.21"

      - name: Check out code into the Go module directory
        uses: actions/checkout@8ade135a41bc03ea155e62e844d188df1ea18608

      - name: Download e2e dependencies
        run: |
          mkdir -p $GITHUB_WORKSPACE/bin
          echo "$GITHUB_WORKSPACE/bin" >> $GITHUB_PATH
          make e2e-dependencies KUBERNETES_VERSION=${{ matrix.KUBERNETES_VERSION }}

      - name: gator test
        run: make test-gator-containerized

  build_test:
    name: "Build and Test"
    runs-on: ubuntu-22.04
    timeout-minutes: 15
    strategy:
      matrix:
        KUBERNETES_VERSION: ["1.25.8", "1.26.3", "1.27.1", "1.28.0"]
    steps:
      - name: Harden Runner
        uses: step-security/harden-runner@1b05615854632b887b69ae1be8cbefe72d3ae423 # v2.6.0
        with:
          egress-policy: audit

      - name: Check out code into the Go module directory
        uses: actions/checkout@8ade135a41bc03ea155e62e844d188df1ea18608

      - name: Set up Go
        uses: actions/setup-go@v4 # v4.0.1
        with:
          go-version: "1.21"

      - name: Bootstrap e2e
        run: |
          mkdir -p $GITHUB_WORKSPACE/bin
          echo "$GITHUB_WORKSPACE/bin" >> $GITHUB_PATH
          make e2e-bootstrap KUBERNETES_VERSION=${{ matrix.KUBERNETES_VERSION }}

      - name: Run e2e
        run: |
          make docker-buildx \
            IMG=gatekeeper-e2e:latest

          make e2e-build-load-externaldata-image

          kind load docker-image --name kind \
            gatekeeper-e2e:latest

          make deploy \
            IMG=gatekeeper-e2e:latest \
            USE_LOCAL_IMG=true

          make test-e2e

      - name: Save logs
        if: ${{ always() }}
        run: |
          kubectl logs -n gatekeeper-system -l control-plane=controller-manager --tail=-1 > logs-controller.json
          kubectl logs -n gatekeeper-system -l control-plane=audit-controller --tail=-1 > logs-audit.json

      - name: Upload artifacts
        uses: actions/upload-artifact@0b7f8abb1508181956e8e162db84b466c27e18ce # v3.1.2
        if: ${{ always() }}
        with:
          name: logs
          path: |
            logs-*.json

  helm_build_test:
    name: "[Helm] Build and Test"
    runs-on: ubuntu-22.04
    timeout-minutes: 15
    strategy:
      matrix:
        HELM_VERSION: ["3.7.2"]
        GATEKEEPER_NAMESPACE: ["gatekeeper-system", "custom-namespace"]
    steps:
      - name: Harden Runner
        uses: step-security/harden-runner@1b05615854632b887b69ae1be8cbefe72d3ae423 # v2.6.0
        with:
          egress-policy: audit

      - name: Check out code into the Go module directory
        uses: actions/checkout@8ade135a41bc03ea155e62e844d188df1ea18608

      - name: Bootstrap e2e
        run: |
          mkdir -p $GITHUB_WORKSPACE/bin
          echo "$GITHUB_WORKSPACE/bin" >> $GITHUB_PATH
          make e2e-bootstrap

      - name: Run e2e
        run: |
          make docker-buildx \
            IMG=gatekeeper-e2e:latest \
            GATEKEEPER_NAMESPACE=${{ matrix.GATEKEEPER_NAMESPACE }}

          make docker-buildx-crds \
            CRD_IMG=gatekeeper-crds:latest \
            GATEKEEPER_NAMESPACE=${{ matrix.GATEKEEPER_NAMESPACE }}

          make e2e-build-load-externaldata-image \
            GATEKEEPER_NAMESPACE=${{ matrix.GATEKEEPER_NAMESPACE }}

          kind load docker-image --name kind \
            gatekeeper-e2e:latest \
            gatekeeper-crds:latest

          make e2e-helm-deploy \
            HELM_REPO=gatekeeper-e2e \
            HELM_CRD_REPO=gatekeeper-crds \
            HELM_RELEASE=latest \
            HELM_VERSION=${{ matrix.HELM_VERSION }} \
            GATEKEEPER_NAMESPACE=${{ matrix.GATEKEEPER_NAMESPACE }}

          make test-e2e \
            GATEKEEPER_NAMESPACE=${{ matrix.GATEKEEPER_NAMESPACE }}

      - name: Save logs
        if: ${{ always() }}
        run: |
          kubectl logs -n ${{ matrix.GATEKEEPER_NAMESPACE }} -l control-plane=controller-manager --tail=-1 > logs-helm-${{ matrix.HELM_VERSION }}-${{ matrix.GATEKEEPER_NAMESPACE }}-controller.json
          kubectl logs -n ${{ matrix.GATEKEEPER_NAMESPACE }} -l control-plane=audit-controller --tail=-1 > logs-helm-${{ matrix.HELM_VERSION }}-${{ matrix.GATEKEEPER_NAMESPACE }}-audit.json
          kubectl logs -n ${{ matrix.GATEKEEPER_NAMESPACE }} -l run=dummy-provider --tail=-1 > logs-helm-${{ matrix.HELM_VERSION }}-${{ matrix.GATEKEEPER_NAMESPACE }}-dummy-provider.json

      - name: Upload artifacts
        uses: actions/upload-artifact@0b7f8abb1508181956e8e162db84b466c27e18ce # v3.1.2
        if: ${{ always() }}
        with:
          name: helm-logs
          path: |
            logs-*.json

  build_test_generator_expansion:
    name: "[Generator Resource Expansion] Build and Test"
    runs-on: ubuntu-22.04
    timeout-minutes: 15

    steps:
    - name: Harden Runner
      uses: step-security/harden-runner@1b05615854632b887b69ae1be8cbefe72d3ae423 # v2.6.0
      with:
        egress-policy: audit

    - name: Check out code into the Go module directory
      uses: actions/checkout@8ade135a41bc03ea155e62e844d188df1ea18608

    - name: Set up Go
      uses: actions/setup-go@v4 # v4.0.1
      with:
        go-version: "1.21"

    - name: Bootstrap e2e
      run: |
        mkdir -p $GITHUB_WORKSPACE/bin
        echo "$GITHUB_WORKSPACE/bin" >> $GITHUB_PATH
        make e2e-bootstrap

    - name: Run e2e
      run: |
        make docker-buildx \
          IMG=gatekeeper-e2e:latest

        make e2e-build-load-externaldata-image

        kind load docker-image --name kind \
          gatekeeper-e2e:latest

        make deploy \
          IMG=gatekeeper-e2e:latest \
          USE_LOCAL_IMG=true \
          ENABLE_GENERATOR_EXPANSION=true

        go mod tidy
        # there should be no additional manifest or go.mod changes
        git diff --exit-code
        make test-e2e ENABLE_GENERATOR_EXPANSION_TESTS=1

    - name: Save logs
      if: ${{ always() }}
      run: |
        kubectl logs -n gatekeeper-system -l control-plane=controller-manager --tail=-1 > logs-generatorexpansion-controller.json
        kubectl logs -n gatekeeper-system -l control-plane=audit-controller --tail=-1 > logs-generatorexpansion-audit.json

    - name: Upload artifacts
      uses: actions/upload-artifact@0b7f8abb1508181956e8e162db84b466c27e18ce # v3.1.2
      if: ${{ always() }}
      with:
        name: generatorexpansion-logs
        path: |
          logs-*.json

  scan_vulnerabilities:
    name: "[Trivy] Scan for vulnerabilities"
    runs-on: ubuntu-22.04
    timeout-minutes: 15
    steps:
      - name: Harden Runner
        uses: step-security/harden-runner@1b05615854632b887b69ae1be8cbefe72d3ae423 # v2.6.0
        with:
          egress-policy: audit

      - name: Check out code into the Go module directory
        uses: actions/checkout@8ade135a41bc03ea155e62e844d188df1ea18608

      - name: Download trivy
        run: |
          pushd $(mktemp -d)
          wget https://github.com/aquasecurity/trivy/releases/download/v${{ env.TRIVY_VERSION }}/trivy_${{ env.TRIVY_VERSION }}_Linux-64bit.tar.gz
          tar zxvf trivy_${{ env.TRIVY_VERSION }}_Linux-64bit.tar.gz
          echo "$(pwd)" >> $GITHUB_PATH
        env:
          TRIVY_VERSION: "0.41.0"

      - name: Run trivy on git repository
        run: |
          trivy fs --format table --ignore-unfixed --skip-dirs website --scanners vuln .

      - name: Build docker images
        run: |
          make docker-buildx \
            IMG=gatekeeper-e2e:latest

          make docker-buildx-crds \
            CRD_IMG=gatekeeper-crds:latest

      - name: Run trivy on images
        run: |
          for img in "gatekeeper-e2e:latest" "gatekeeper-crds:latest"; do
              trivy image --ignore-unfixed --vuln-type="os,library" "${img}"
          done<|MERGE_RESOLUTION|>--- conflicted
+++ resolved
@@ -90,13 +90,8 @@
           egress-policy: audit
 
       - name: Check out code into the Go module directory
-<<<<<<< HEAD
         uses: actions/checkout@c85c95e3d7251135ab7dc9ce3241c5835cc595a9 # v3.5.2
       - name: Set up Go
-=======
-        uses: actions/checkout@8ade135a41bc03ea155e62e844d188df1ea18608 # v3.5.2
-      - name: Set up Go 1.20
->>>>>>> d916017d
         uses: actions/setup-go@v4 # v4.0.1
         with:
           go-version: "1.21"
