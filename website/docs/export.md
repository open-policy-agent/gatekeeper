---
id: export
title: Exporting violations
---

`Feature State`: Gatekeeper version v3.13+ (alpha)

> ❗ This feature is alpha, subject to change (feedback is welcome!). This feature was previously known as "Consuming violations using Pubsub".

## Description

This feature exports audit violations to a backend from where users can consume violations.

> To gain insights into different methods of obtaining audit violations and the respective trade-offs for each approach, please refer to [Reading Audit Results](audit.md#reading-audit-results).

## Enabling Gatekeeper to export audit violations

Install prerequisites such as a pubsub tool, a message broker etc.

### Setting up audit to export violations

In the audit deployment, set the `--enable-violation-export` flag to `true` to export audit violations. Additionally, use `--audit-connection` (defaults to `audit-connection`) and `--audit-channel`(defaults to `audit-channel`) flags to allow audit to export violations using desired connection onto desired channel. `--audit-connection` must be set to the name of the connection config, and `--audit-channel` must be set to name of the channel where violations should get published.

A `Connection` custom resource with `spec` that contains `driver` and `config` fields are required to establish connection for sending violations over the channel. Following is an example to establish a connection that uses Dapr to export messages:

```yaml
apiVersion: connection.gatekeeper.sh/v1alpha1
kind: Connection
metadata:
  name: audit-connection
  namespace: gatekeeper-system
spec:
  driver: "dapr"
  config:
    component: "pubsub"
```
- `driver` field determines which tool/driver should be used to establish a connection. Valid values are: `dapr`, `disk`
- `config` field is an object that configures how the connection is made. E.g. which queue messages should be sent to.

#### Available drivers

- Dapr: Export violations using pubsub model provided with [Dapr](https://dapr.io/)
- Disk: Export violations to file system.

#### Status
Upon controller ingestion, the `Connection` will reflect the state of the export connection on its `status` sub resource.

```yaml
apiVersion: connection.gatekeeper.sh/v1alpha1
kind: Connection
metadata:
  name: audit-connection
  namespace: gatekeeper-system
spec:
  driver: "dapr"
  config:
    component: "pubsub"
status:
  byPod:
    ID: "pod-id"
    ConnectionUID: "connection-id"
    Active: {true | false}
    Errors:
      - Type: UpsertConnection
        Message: "Error message"
      - Type: Publish
        Message: "Error message"
```

The following table describes each property in the `status.byPod` section:

| Property | Type | Description |
|----------|------|-------------|
| `ID` | string | Unique identifier for the pod handling the connection |
| `ConnectionUID` | string | Unique identifier for the specific connection instance |
| `Active` | boolean | Indicates whether the connection had at least one successful publishing and is currently active and operational (`true`) or inactive (`false`) |
| `Errors` | array | List of error objects containing information about any issues with the connection |
| `Errors[].Type` | string | Type of error encountered (e.g., `UpsertConnection`, `PublishingError`) |
| `Errors[].Message` | string | Human-readable description of the error |

### Quick start with exporting violations using Dapr and Redis

#### Prerequisites for Dapr

1. Install Dapr

   To install Dapr with specific requirements and configuration, please refer to [Dapr docs](https://docs.dapr.io/operations/hosting/kubernetes/kubernetes-deploy/).

  :::important
    - Make sure to set `SIDECAR_DROP_ALL_CAPABILITIES` environment variable on `dapr-sidecar` injector pod to `true` to avoid getting `PodSecurity violation` errors for the injected sidecar container as Gatekeeper by default requires workloads to run with [restricted](https://kubernetes.io/docs/concepts/security/pod-security-standards/#restricted) policy. If using helm charts to install Dapr, you can use `--set dapr_sidecar_injector.sidecarDropALLCapabilities=true`.
    - Additionally, [configure appropriate seccompProfile for sidecar containers](https://docs.dapr.io/operations/hosting/kubernetes/kubernetes-production/#configure-seccompprofile-for-sidecar-containers) injected by Dapr to avoid getting `PodSecurity violation` errors. We are setting required Dapr annotation for audit pod while deploying Gatekeeper later in this quick start to avoid getting `PodSecurity violation` error.
  :::

    > Dapr is installed with mtls enabled by default, for more details on the same please refer to [Dapr security](https://docs.dapr.io/operations/security/mtls/#setting-up-mtls-with-the-configuration-resource).

2. Install Redis

    Please refer to [this](https://docs.dapr.io/getting-started/tutorials/configure-state-pubsub/#step-1-create-a-redis-store) guide to install Redis.

    > Redis is used for example purposes only. Dapr supports [many different state store options](https://docs.dapr.io/reference/components-reference/supported-state-stores/). To install Redis with TLS, please refer to [this](https://docs.bitnami.com/kubernetes/infrastructure/redis-cluster/administration/enable-tls/) doc.

#### Configure a sample subscriber to receive violations

1. Create `fake-subscriber` namespace and redis secret

    ```shell
    kubectl create ns fake-subscriber
    # creating redis secret in subscriber namespace to allow Dapr sidecar to connect to redis instance
    kubectl get secret redis --namespace=default -o yaml | sed 's/namespace: .*/namespace: fake-subscriber/' | kubectl apply -f -
    ```

2. Create Dapr pubsub component

    ```shell
    kubectl apply -f - <<EOF
    apiVersion: dapr.io/v1alpha1
    kind: Component
    metadata:
      name: pubsub
      namespace: fake-subscriber
    spec:
      type: pubsub.redis
      version: v1
      metadata:
      - name: redisHost
        value: redis-master.default.svc.cluster.local:6379
      - name: redisPassword
        secretKeyRef: 
          name: redis
          key: redis-password
    EOF
    ```

    > Please use [this guide](https://docs.dapr.io/reference/components-reference/supported-state-stores/setup-redis/) to properly configure Redis pubsub component for Dapr.

3. Deploy subscriber application

    ```yaml
    apiVersion: apps/v1
    kind: Deployment
    metadata:
      name: sub
      namespace: fake-subscriber
      labels:
        app: sub
    spec:
      replicas: 1
      selector:
        matchLabels:
          app: sub
      template:
        metadata:
          labels:
            app: sub
          annotations:
            dapr.io/enabled: "true"
            dapr.io/app-id: "subscriber"
            dapr.io/enable-api-logging: "true"
            dapr.io/app-port: "6002"
        spec:
          containers:
          - name: go-sub
            image: fake-subscriber:latest
            imagePullPolicy: Never
    ```

    :::important
    Please make sure `fake-subscriber` image is built and available in your cluster. Dockerfile to build image for `fake-subscriber` is under [gatekeeper/test/export/fake-subscriber](https://github.com/open-policy-agent/gatekeeper/tree/master/test/export/fake-subscriber).
    :::

#### Configure Gatekeeper with Export enabled with Dapr

1. Create Gatekeeper namespace, and create Dapr pubsub component and Redis secret in Gatekeeper's namespace (`gatekeeper-system` by default). Please make sure to update `gatekeeper-system` namespace for the next steps if your cluster's Gatekeeper namespace is different.

    ```shell
    kubectl create namespace gatekeeper-system
    kubectl get secret redis --namespace=default -o yaml | sed 's/namespace: .*/namespace: gatekeeper-system/' | kubectl apply -f -
    kubectl apply -f - <<EOF
    apiVersion: dapr.io/v1alpha1
    kind: Component
    metadata:
      name: pubsub
      namespace: gatekeeper-system
    spec:
      type: pubsub.redis
      version: v1
      metadata:
      - name: redisHost
        value: redis-master.default.svc.cluster.local:6379
      - name: redisPassword
        secretKeyRef:
          name: redis
          key: redis-password
    EOF
    ```

2. To upgrade or install Gatekeeper with `--enable-violation-export` set to `true`, `--audit-connection` set to `audit-connection`, `--audit-channel` set to `audit-channel` on audit pod.

    ```shell
    # auditPodAnnotations is used to add annotations required by Dapr to inject sidecar to audit pod
    echo 'auditPodAnnotations: {dapr.io/enabled: "true", dapr.io/app-id: "audit", dapr.io/metrics-port: "9999", dapr.io/sidecar-seccomp-profile-type: "RuntimeDefault"}' > /tmp/annotations.yaml
    helm upgrade --install gatekeeper gatekeeper/gatekeeper --namespace gatekeeper-system \
    --set enableViolationExport=true \
    --set audit.connection=audit-connection \
    --set audit.channel=audit-channel \
    --values /tmp/annotations.yaml
    ```

    **Note:** Verify that after the audit pod is running there is a Dapr sidecar injected and running along side `manager` container.

3. Create connection config to establish a connection.

    ```shell
    kubectl apply -f - <<EOF
    apiVersion: connection.gatekeeper.sh/v1alpha1
    kind: Connection
    metadata:
      name: audit-connection
      namespace: gatekeeper-system
    spec:
      driver: "dapr"
      config:
        component: "pubsub"
    EOF
    ```

    **Note:** Name of the `Connection` custom resource must match the value of `--audit-connection` for it to be used by audit to export violation. At the moment, only one connection can exist for audit.

4. Create the constraint templates and constraints, and make sure audit ran by checking constraints. If constraint status is updated with information such as `auditTimeStamp` or `totalViolations`, then audit has ran at least once. Additionally, populated `TOTAL-VIOLATIONS` field for all constraints while listing constraints also indicates that audit has ran at least once.

    ```log
    kubectl get constraint
    NAME                 ENFORCEMENT-ACTION   TOTAL-VIOLATIONS
    pod-must-have-test                        0
    ```

5. Finally, check the subscriber logs to see the violations received.

    ```log
    kubectl logs -l app=sub -c go-sub -n fake-subscriber 
    2023/07/18 20:16:41 Listening...
    2023/07/18 20:37:20 main.ExportMsg{ID:"2023-07-18T20:37:19Z", Details:map[string]interface {}{"missing_labels":[]interface {}{"test"}}, EventType:"violation_audited", Group:"constraints.gatekeeper.sh", Version:"v1beta1", Kind:"K8sRequiredLabels", Name:"pod-must-have-test", Namespace:"", Message:"you must provide labels: {\"test\"}", EnforcementAction:"deny", ConstraintAnnotations:map[string]string(nil), ResourceGroup:"", ResourceAPIVersion:"v1", ResourceKind:"Pod", ResourceNamespace:"nginx", ResourceName:"nginx-deployment-58899467f5-j85bs", ResourceLabels:map[string]string{"app":"nginx", "owner":"admin", "pod-template-hash":"58899467f5"}}
    ```

### Quick start with exporting violations on node storage using Disk driver via emptyDir

#### Configure Gatekeeper with Export enabled to Disk

1. Deploy Gatekeeper with disk export configurations.

    Below are the default configurations that enable disk export and add a sidecar container to the Gatekeeper audit pod:

    ```yaml
    audit: 
      exportVolume: 
        name: tmp-violations 
        emptyDir: {} 
      exportVolumeMount: 
        path: /tmp/violations 
      exportSidecar: 
        name: reader
        image: ghcr.io/open-policy-agent/fake-reader:latest
        imagePullPolicy: Always 
        securityContext: 
          allowPrivilegeEscalation: false 
          capabilities: 
            drop: 
            - ALL 
          readOnlyRootFilesystem: true 
          runAsGroup: 999 
          runAsNonRoot: true 
          runAsUser: 1000 
          seccompProfile: 
            type: RuntimeDefault 
        volumeMounts: 
        - mountPath: /tmp/violations 
          name: tmp-violations
    ```

    :::warning
    The reader sidecar image `ghcr.io/open-policy-agent/fake-reader:latest` and the provided default configurations are intended for demonstration and quickstart purposes only. They are not recommended for production environments. For production use, it is advised to create and configure a custom sidecar image tailored to your specific requirements.
    :::

    ```shell
    helm upgrade --install gatekeeper gatekeeper/gatekeeper --namespace gatekeeper-system \
    --set enableViolationExport=true \
    --set audit.connection=audit-connection \
    --set audit.channel=audit-channel \
    --set audit.exportConnection.path=tmp/violations/topics \
    --set audit.exportConnection.maxAuditResults=3 \
    --set exportBackend=disk \
    ```
    
    As part of the command above, the `Connection` resource is installed with the following values and defaults:

    ```yaml
    apiVersion: connection.gatekeeper.sh/v1alpha1
    kind: Connection
    metadata:
      name: "audit-connection"
      namespace: "gatekeeper-system"
    spec:
      driver: "disk"
      config:
        path: "/tmp/violations/topics"
        maxAuditResults: 3
        closedConnectionTTL: 600
    ```
<<<<<<< HEAD
    | Property        | Description                                                                                                                                                            | Default                  |
    |:----------------|:---------------------------------------------------------------------------------------------------------------------------------------------------------------------- |:-------------------------|
    | path            | (alpha) Path for audit pod manager container to export violations and sidecar container to read from. Must be a child of volume mount path so the parent is writable.  | "/tmp/violations/topics" |
    | maxAuditResults | (alpha) Maximum number of audit results that can be stored in the export path.                                                                                         | 3                        |

=======
| Property       | Description                                                                                                                         | Default           |
|:----------------|:------------------------------------------------------------------------------------------------------------------------------------|:------------------|
| path            | (alpha) Path for audit-pod-manager container to export violations and sidecar container to read from.                               | "/tmp/violations" |
| maxAuditResults | (alpha) Maximum number of audit results that can be stored in the export path.                                                      | 3                 |
| closedConnectionTTL | (alpha) TTL in seconds for connection to be in the retry queue after it is closed/deleted in case of failure.                                                   | 600                 |
>>>>>>> 2d0ad30e
    **Note**: After the audit pod starts, verify that it contains two running containers.

    ```shell
    kubectl get pod -n gatekeeper-system 
    NAME                                             READY   STATUS    RESTARTS        AGE
    gatekeeper-audit-6865f5f56d-vclxw                2/2     Running   0               12s
    ```

    :::tip
    The command above deploys the audit pod with a default sidecar reader and volume. To customize the sidecar reader or volume according to your requirements, you can set the following variables in your values.yaml file:

    ```yaml
    audit: 
      exportVolume: 
        <your-volume>
      exportVolumeMount: 
        path: <volume-mount-path>
      exportSidecar: 
        <your-side-car>
    ```
    :::

2. Create the constraint templates and constraints, and make sure audit ran by checking constraints. If constraint status is updated with information such as `auditTimeStamp` or `totalViolations`, then audit has ran at least once. Additionally, populated `TOTAL-VIOLATIONS` field for all constraints while listing constraints also indicates that audit has ran at least once.

    ```log
    kubectl get constraint
    NAME                 ENFORCEMENT-ACTION   TOTAL-VIOLATIONS
    pod-must-have-test                        0
    ```

3. Finally, check the sidecar reader logs to see the violations written.

    ```log
    kubectl logs -l gatekeeper.sh/operation=audit -c go-sub -n gatekeeper-system 
    2025/03/05 00:37:16 {"id":"2025-03-05T00:37:13Z","details":{"missing_labels":["test"]},"eventType":"violation_audited","group":"constraints.gatekeeper.sh","version":"v1beta1","kind":"K8sRequiredLabels","name":"pod-must-have-test","message":"you must provide labels: {\"test\"}","enforcementAction":"deny","resourceAPIVersion":"v1","resourceKind":"Pod","resourceNamespace":"nginx","resourceName":"nginx-deployment-2-79479fc6db-7qbnm","resourceLabels":{"app":"nginx-ingress","app.kubernetes.io/component":"controller","pod-template-hash":"79479fc6db"}}
    ```

### Violations

The audit pod exports violations in following format:

```json
{
  "id": "2023-07-18T21:21:52Z",
  "details": {
    "missing_labels": [
      "test"
    ]
  },
  "eventType": "violation_audited",
  "group": "constraints.gatekeeper.sh",
  "version": "v1beta1",
  "kind": "K8sRequiredLabels",
  "name": "pod-must-have-test",
  "message": "you must provide labels: {\"test\"}",
  "enforcementAction": "deny",
  "resourceAPIVersion": "v1",
  "resourceKind": "Pod",
  "resourceNamespace": "nginx",
  "resourceName": "nginx-deployment-cd55c47f5-2b84x",
  "resourceLabels": {
    "app": "nginx",
    "pod-template-hash": "cd55c47f5"
  }
}
```<|MERGE_RESOLUTION|>--- conflicted
+++ resolved
@@ -306,19 +306,13 @@
         maxAuditResults: 3
         closedConnectionTTL: 600
     ```
-<<<<<<< HEAD
+
     | Property        | Description                                                                                                                                                            | Default                  |
     |:----------------|:---------------------------------------------------------------------------------------------------------------------------------------------------------------------- |:-------------------------|
     | path            | (alpha) Path for audit pod manager container to export violations and sidecar container to read from. Must be a child of volume mount path so the parent is writable.  | "/tmp/violations/topics" |
-    | maxAuditResults | (alpha) Maximum number of audit results that can be stored in the export path.                                                                                         | 3                        |
-
-=======
-| Property       | Description                                                                                                                         | Default           |
-|:----------------|:------------------------------------------------------------------------------------------------------------------------------------|:------------------|
-| path            | (alpha) Path for audit-pod-manager container to export violations and sidecar container to read from.                               | "/tmp/violations" |
-| maxAuditResults | (alpha) Maximum number of audit results that can be stored in the export path.                                                      | 3                 |
-| closedConnectionTTL | (alpha) TTL in seconds for connection to be in the retry queue after it is closed/deleted in case of failure.                                                   | 600                 |
->>>>>>> 2d0ad30e
+    | maxAuditResults | (alpha) Maximum number of audit results that can be stored in the export path.                                                      | 3                 |
+    | closedConnectionTTL | (alpha) TTL in seconds for connection to be in the retry queue after it is closed/deleted in case of failure.                                                   | 600                 |
+
     **Note**: After the audit pod starts, verify that it contains two running containers.
 
     ```shell
