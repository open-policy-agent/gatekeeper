apiVersion: v1
kind: Service
metadata:
  name: gatekeeper-webhook-service
  namespace: gatekeeper-system
spec:
  selector:
    app: GATEKEEPER_APP_LABEL
---
apiVersion: apiextensions.k8s.io/v1beta1
kind: CustomResourceDefinition
metadata:
  name: configs.config.gatekeeper.sh
  annotations:
    helm.sh/hook: crd-install
    helm.sh/hook-delete-policy: before-hook-creation
status: null
spec:
  names:
    shortNames:
      - config # add shortName to CRD until https://github.com/kubernetes-sigs/kubebuilder/issues/404 is solved
---
apiVersion: apiextensions.k8s.io/v1beta1
kind: CustomResourceDefinition
metadata:
  name: constrainttemplates.templates.gatekeeper.sh
  annotations:
    helm.sh/hook: crd-install
    helm.sh/hook-delete-policy: before-hook-creation
status: null
spec:
  names:
    shortNames:
      - constraints # add shortName to CRD until https://github.com/kubernetes-sigs/kubebuilder/issues/404 is solved
---
apiVersion: apps/v1
kind: Deployment
metadata:
  name: gatekeeper-controller-manager
  namespace: gatekeeper-system
spec:
  replicas: HELMSUBST_DEPLOYMENT_REPLICAS
  selector:
    matchLabels:
      app: gatekeeper-operator
      release: RELEASE_NAME
  template:
    spec:
      containers:
        - name: manager
          args:
            - --audit-interval={{ .Values.auditInterval }}
            - --port=8443
            - --logtostderr
<<<<<<< HEAD
            - --constraintViolationsLimit={{ .Values.constraintViolationsLimit }}
            - --audit-from-cache={{ .Values.auditFromCache }}
=======
            - --constraint-violations-limit={{ .Values.constraintViolationsLimit }}
>>>>>>> 9cd68411
          imagePullPolicy: "{{ .Values.image.pullPolicy }}"
          image: "{{ .Values.image.repository }}:{{ .Values.image.release }}"
          resources: HELMSUBST_DEPLOYMENT_CONTAINER_RESOURCES
      nodeSelector: HELMSUBST_DEPLOYMENT_POD_SCHEDULING<|MERGE_RESOLUTION|>--- conflicted
+++ resolved
@@ -52,12 +52,8 @@
             - --audit-interval={{ .Values.auditInterval }}
             - --port=8443
             - --logtostderr
-<<<<<<< HEAD
-            - --constraintViolationsLimit={{ .Values.constraintViolationsLimit }}
+            - --constraint-violations-limit={{ .Values.constraintViolationsLimit }}
             - --audit-from-cache={{ .Values.auditFromCache }}
-=======
-            - --constraint-violations-limit={{ .Values.constraintViolationsLimit }}
->>>>>>> 9cd68411
           imagePullPolicy: "{{ .Values.image.pullPolicy }}"
           image: "{{ .Values.image.repository }}:{{ .Values.image.release }}"
           resources: HELMSUBST_DEPLOYMENT_CONTAINER_RESOURCES
