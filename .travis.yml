sudo: required
language: go
go_import_path: github.com/open-policy-agent/gatekeeper
go:
  - "1.13.x"

services:
  - docker

jobs:
  include:
<<<<<<< HEAD
    - stage: "lint, build, unit test, e2e, dev deploy on master, release deploy"
      before_script:
        - GOLANGCILINT_VERSION=1.21.0
        - GO111MODULE=on go get -u github.com/golangci/golangci-lint/cmd/golangci-lint@v${GOLANGCILINT_VERSION}
      script:
        - make
        - make e2e-bootstrap
        - export KUBECONFIG="$(kind get kubeconfig-path --name="kind")"
=======
    - stage: "build, unit test, e2e, dev deploy on master, release deploy"
      script:
        - make
        - make e2e-bootstrap
>>>>>>> bdf0a2e2
        - make e2e-build-load-image IMG=gatekeeper-e2e:latest
        - make patch-image IMG=gatekeeper-e2e:latest USE_LOCAL_IMG=true
        - make deploy
        - make test-e2e
        - echo -e '\n\n======= manager logs =======\n\n' && kubectl logs -n gatekeeper-system -l control-plane=controller-manager
      deploy:
        - provider: script
          skip_cleanup: true
          script: make travis-dev-deploy
          on:
            repo: open-policy-agent/gatekeeper
            branch: master # only push dev image tag for master commits
            tags: false
        - provider: script
          skip_cleanup: true
          script: make travis-release-deploy IMG=quay.io/open-policy-agent/gatekeeper:${TRAVIS_TAG} VERSION=${TRAVIS_TAG}
          on:
            repo: open-policy-agent/gatekeeper
            tags: true # only push release image tag for tags
    - stage: "verify release"
      if: repo = open-policy-agent/gatekeeper AND type != pull_request AND tag IS present
      script:
        - make e2e-bootstrap
        - export KUBECONFIG="$(kind get kubeconfig-path --name="kind")"
      deploy:
        - provider: script
          skip_cleanup: true
          script: make e2e-verify-release IMG=quay.io/open-policy-agent/gatekeeper:${TRAVIS_TAG} USE_LOCAL_IMG=false
          on:
            repo: open-policy-agent/gatekeeper
            tags: true # only run verify e2e on the released image tag for tags<|MERGE_RESOLUTION|>--- conflicted
+++ resolved
@@ -9,7 +9,6 @@
 
 jobs:
   include:
-<<<<<<< HEAD
     - stage: "lint, build, unit test, e2e, dev deploy on master, release deploy"
       before_script:
         - GOLANGCILINT_VERSION=1.21.0
@@ -17,13 +16,6 @@
       script:
         - make
         - make e2e-bootstrap
-        - export KUBECONFIG="$(kind get kubeconfig-path --name="kind")"
-=======
-    - stage: "build, unit test, e2e, dev deploy on master, release deploy"
-      script:
-        - make
-        - make e2e-bootstrap
->>>>>>> bdf0a2e2
         - make e2e-build-load-image IMG=gatekeeper-e2e:latest
         - make patch-image IMG=gatekeeper-e2e:latest USE_LOCAL_IMG=true
         - make deploy
