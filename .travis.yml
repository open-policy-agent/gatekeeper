sudo: required
language: go
go_import_path: github.com/open-policy-agent/gatekeeper
go:
  - "1.13.x"

services:
  - docker

jobs:
  include:
<<<<<<< HEAD
    - stage: "build, unit test, e2e, dev deploy on master, release deploy"
      script: 
      - make
      - make e2e-bootstrap
      - export KUBECONFIG="$(kind get kubeconfig-path --name="kind")"
      - make e2e-build-load-image IMG=gatekeeper-e2e:latest
      - make patch-image IMG=gatekeeper-e2e:latest USE_LOCAL_IMG=true
      - make deploy 
      - make test-e2e
      - echo -e '\n\n======= manager logs =======\n\n' && kubectl logs -n gatekeeper-system -l control-plane=controller-manager
=======
    - stage: "lint, build, unit test, e2e, dev deploy on master, release deploy"
      before_script:
        - GOLANGCILINT_VERSION=1.21.0
        - GO111MODULE=on go get -u github.com/golangci/golangci-lint/cmd/golangci-lint@v${GOLANGCILINT_VERSION}
      script:
        - make
        - make e2e-bootstrap
        - make e2e-build-load-image IMG=gatekeeper-e2e:latest
        - make patch-image IMG=gatekeeper-e2e:latest USE_LOCAL_IMG=true
        - make deploy
        - make test-e2e
        - echo -e '\n\n======= manager logs =======\n\n' && kubectl logs -n gatekeeper-system -l control-plane=controller-manager
>>>>>>> 2607bbe9
      deploy:
        - provider: script
          skip_cleanup: true
          script: make travis-dev-deploy
          on:
            repo: open-policy-agent/gatekeeper
            branch: master # only push dev image tag for master commits
            tags: false
        - provider: script
          skip_cleanup: true
          script: make travis-release-deploy IMG=quay.io/open-policy-agent/gatekeeper:${TRAVIS_TAG} VERSION=${TRAVIS_TAG}
          on:
            repo: open-policy-agent/gatekeeper
            tags: true # only push release image tag for tags
    - stage: "helm build, test"
      script:
        - make manager
        - make e2e-bootstrap
        - export KUBECONFIG="$(kind get kubeconfig-path --name="kind")"
        - make e2e-build-load-image IMG=gatekeeper-e2e:latest
        - make e2e-helm-deploy HELM_REPO=gatekeeper-e2e HELM_RELEASE=latest
        - make test-e2e
        - echo -e '\n\n======= manager logs =======\n\n' && kubectl logs -n gatekeeper-system -l control-plane=controller-manager
    - stage: "verify release"
      if: repo = open-policy-agent/gatekeeper AND type != pull_request AND tag IS present
      script:
        - make e2e-bootstrap
        - export KUBECONFIG="$(kind get kubeconfig-path --name="kind")"
      deploy:
        - provider: script
          skip_cleanup: true
          script: make e2e-verify-release IMG=quay.io/open-policy-agent/gatekeeper:${TRAVIS_TAG} USE_LOCAL_IMG=false
          on:
            repo: open-policy-agent/gatekeeper
            tags: true # only run verify e2e on the released image tag for tags<|MERGE_RESOLUTION|>--- conflicted
+++ resolved
@@ -9,18 +9,6 @@
 
 jobs:
   include:
-<<<<<<< HEAD
-    - stage: "build, unit test, e2e, dev deploy on master, release deploy"
-      script: 
-      - make
-      - make e2e-bootstrap
-      - export KUBECONFIG="$(kind get kubeconfig-path --name="kind")"
-      - make e2e-build-load-image IMG=gatekeeper-e2e:latest
-      - make patch-image IMG=gatekeeper-e2e:latest USE_LOCAL_IMG=true
-      - make deploy 
-      - make test-e2e
-      - echo -e '\n\n======= manager logs =======\n\n' && kubectl logs -n gatekeeper-system -l control-plane=controller-manager
-=======
     - stage: "lint, build, unit test, e2e, dev deploy on master, release deploy"
       before_script:
         - GOLANGCILINT_VERSION=1.21.0
@@ -33,7 +21,6 @@
         - make deploy
         - make test-e2e
         - echo -e '\n\n======= manager logs =======\n\n' && kubectl logs -n gatekeeper-system -l control-plane=controller-manager
->>>>>>> 2607bbe9
       deploy:
         - provider: script
           skip_cleanup: true
@@ -52,7 +39,6 @@
       script:
         - make manager
         - make e2e-bootstrap
-        - export KUBECONFIG="$(kind get kubeconfig-path --name="kind")"
         - make e2e-build-load-image IMG=gatekeeper-e2e:latest
         - make e2e-helm-deploy HELM_REPO=gatekeeper-e2e HELM_RELEASE=latest
         - make test-e2e
