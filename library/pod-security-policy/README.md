--- conflicted
+++ resolved
@@ -20,18 +20,10 @@
 | The user and group IDs of the container           | `runAsUser`, `runAsGroup`, `supplementalGroups`                             |
 | Restricting escalation to root privileges         | `allowPrivilegeEscalation`, `defaultAllowPrivilegeEscalation`               | [allow-privilege-escalation](allow-privilege-escalation) |
 | Linux capabilities                                | `defaultAddCapabilities`, `requiredDropCapabilities`, `allowedCapabilities` |
-<<<<<<< HEAD
-| The SELinux context of the container              | `seLinux`                                                                   |
+| The SELinux context of the container              | `seLinux`                                                                   | [seLinux](selinux)                                       |
 | The Allowed Proc Mount types for the container    | `allowedProcMountTypes`                                                     | [proc-mount](proc-mount)                                 |
 | The AppArmor profile used by containers           | annotations                                                                 | [apparmor](apparmor)                                     |
 | The seccomp profile used by containers            | annotations                                                                 | [seccomp](seccomp)                                       |
-| The sysctl profile used by containers             | `forbiddenSysctls`,`allowedUnsafeSysctls`                                   |                                                          |
-=======
-| The SELinux context of the container              | `seLinux`                                                                   | [seLinux](selinux)                                       |
-| The Allowed Proc Mount types for the container    | `allowedProcMountTypes`                                                     | [proc-mount](proc-mount)                                 |
-| The AppArmor profile used by containers           | annotations                                                                 |
-| The seccomp profile used by containers            | annotations                                                                 |
 | The sysctl profile used by containers             | `forbiddenSysctls`,`allowedUnsafeSysctls`                                   | [forbidden-sysctls](forbidden-sysctls)                   |
->>>>>>> 6084cc99
 
 <sup>\*</sup> For PSP rules that apply default value or mutations, Gatekeeper v3 currently cannot apply mutation.