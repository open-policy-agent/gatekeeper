# pod-security-policies

This repo contains common policies needed in Pod Security Policy but implemented as Constraints and Constraint Templates with Gatekeeper.

A [Pod Security Policy](https://kubernetes.io/docs/concepts/policy/pod-security-policy/) is a cluster-level resource that controls security
sensitive aspects of the pod specification. The `PodSecurityPolicy` objects define a set of conditions that a pod must run with in order to be accepted into the system, as well as defaults for the related fields.

An adminstrator can control the following by setting the field in PSP or by deploying the corresponding Gatekeeper constraint and constraint templates:

<<<<<<< HEAD
| Control Aspect                                    | Field Names in PSP                                                          | Gatekeeper Constraint and Constraint Template                    |
| ------------------------------------------------- | --------------------------------------------------------------------------- | ---------------------------------------------------------------- |
| Running of privileged containers                  | `privileged`                                                                | [privileged-containers](privileged-containers) |
| Usage of host namespaces                          | `hostPID`, `hostIPC`                                                        | [host-namespaces](host-namespaces)             |
| Usage of host networking and ports                | `hostNetwork`, `hostPorts`                                                  | [host-network-ports](host-network-ports)       |
| Usage of volume types                             | `volumes`                                                                   | [volumes](volumes)                             |
| Usage of the host filesystem                      | `allowedHostPaths`                                                          | [host-filesystem](host-filesystem)             |
| White list of Flexvolume drivers                  | `allowedFlexVolumes`                                                        | [flexvolume-drivers](flexvolume-drivers)       |
| Allocating an FSGroup that owns the pod's volumes | `fsGroup`                                                                   | [fsgroup](fsgroup)<sup>\*</sup>                |
| Requiring the use of a read only root file system | `readOnlyRootFilesystem`                                                    | [read-only-root-filesystem](read-only-root-filesystem)           |
| The user and group IDs of the container           | `runAsUser`, `runAsGroup`, `supplementalGroups`                             | [users](users)
| Restricting escalation to root privileges         | `allowPrivilegeEscalation`, `defaultAllowPrivilegeEscalation`               | [allow-privilege-escalation](allow-privilege-escalation)         |
=======
| Control Aspect                                    | Field Names in PSP                                                          | Gatekeeper Constraint and Constraint Template            |
| ------------------------------------------------- | --------------------------------------------------------------------------- | -------------------------------------------------------- |
| Running of privileged containers                  | `privileged`                                                                | [privileged-containers](privileged-containers)           |
| Usage of host namespaces                          | `hostPID`, `hostIPC`                                                        | [host-namespaces](host-namespaces)                       |
| Usage of host networking and ports                | `hostNetwork`, `hostPorts`                                                  | [host-network-ports](host-network-ports)                 |
| Usage of volume types                             | `volumes`                                                                   | [volumes](volumes)                                       |
| Usage of the host filesystem                      | `allowedHostPaths`                                                          | [host-filesystem](host-filesystem)                       |
| White list of Flexvolume drivers                  | `allowedFlexVolumes`                                                        | [flexvolume-drivers](flexvolume-drivers)                 |
| Allocating an FSGroup that owns the pod's volumes | `fsGroup`                                                                   | [fsgroup](fsgroup)<sup>\*</sup>                          |
| Requiring the use of a read only root file system | `readOnlyRootFilesystem`                                                    | [read-only-root-filesystem](read-only-root-filesystem)   |
| The user and group IDs of the container           | `runAsUser`, `runAsGroup`, `supplementalGroups`                             |
| Restricting escalation to root privileges         | `allowPrivilegeEscalation`, `defaultAllowPrivilegeEscalation`               | [allow-privilege-escalation](allow-privilege-escalation) |
>>>>>>> e5368da7
| Linux capabilities                                | `defaultAddCapabilities`, `requiredDropCapabilities`, `allowedCapabilities` |
| The SELinux context of the container              | `seLinux`                                                                   | [seLinux](selinux)                                       |
| The Allowed Proc Mount types for the container    | `allowedProcMountTypes`                                                     | [proc-mount](proc-mount)                                 |
| The AppArmor profile used by containers           | annotations                                                                 |
| The seccomp profile used by containers            | annotations                                                                 |
| The sysctl profile used by containers             | `forbiddenSysctls`,`allowedUnsafeSysctls`                                   |                                                          |

<sup>\*</sup> For PSP rules that apply default value or mutations, Gatekeeper v3 currently cannot apply mutation.<|MERGE_RESOLUTION|>--- conflicted
+++ resolved
@@ -7,20 +7,6 @@
 
 An adminstrator can control the following by setting the field in PSP or by deploying the corresponding Gatekeeper constraint and constraint templates:
 
-<<<<<<< HEAD
-| Control Aspect                                    | Field Names in PSP                                                          | Gatekeeper Constraint and Constraint Template                    |
-| ------------------------------------------------- | --------------------------------------------------------------------------- | ---------------------------------------------------------------- |
-| Running of privileged containers                  | `privileged`                                                                | [privileged-containers](privileged-containers) |
-| Usage of host namespaces                          | `hostPID`, `hostIPC`                                                        | [host-namespaces](host-namespaces)             |
-| Usage of host networking and ports                | `hostNetwork`, `hostPorts`                                                  | [host-network-ports](host-network-ports)       |
-| Usage of volume types                             | `volumes`                                                                   | [volumes](volumes)                             |
-| Usage of the host filesystem                      | `allowedHostPaths`                                                          | [host-filesystem](host-filesystem)             |
-| White list of Flexvolume drivers                  | `allowedFlexVolumes`                                                        | [flexvolume-drivers](flexvolume-drivers)       |
-| Allocating an FSGroup that owns the pod's volumes | `fsGroup`                                                                   | [fsgroup](fsgroup)<sup>\*</sup>                |
-| Requiring the use of a read only root file system | `readOnlyRootFilesystem`                                                    | [read-only-root-filesystem](read-only-root-filesystem)           |
-| The user and group IDs of the container           | `runAsUser`, `runAsGroup`, `supplementalGroups`                             | [users](users)
-| Restricting escalation to root privileges         | `allowPrivilegeEscalation`, `defaultAllowPrivilegeEscalation`               | [allow-privilege-escalation](allow-privilege-escalation)         |
-=======
 | Control Aspect                                    | Field Names in PSP                                                          | Gatekeeper Constraint and Constraint Template            |
 | ------------------------------------------------- | --------------------------------------------------------------------------- | -------------------------------------------------------- |
 | Running of privileged containers                  | `privileged`                                                                | [privileged-containers](privileged-containers)           |
@@ -31,9 +17,8 @@
 | White list of Flexvolume drivers                  | `allowedFlexVolumes`                                                        | [flexvolume-drivers](flexvolume-drivers)                 |
 | Allocating an FSGroup that owns the pod's volumes | `fsGroup`                                                                   | [fsgroup](fsgroup)<sup>\*</sup>                          |
 | Requiring the use of a read only root file system | `readOnlyRootFilesystem`                                                    | [read-only-root-filesystem](read-only-root-filesystem)   |
-| The user and group IDs of the container           | `runAsUser`, `runAsGroup`, `supplementalGroups`                             |
+| The user and group IDs of the container           | `runAsUser`, `runAsGroup`, `supplementalGroups`                             | [users](users)
 | Restricting escalation to root privileges         | `allowPrivilegeEscalation`, `defaultAllowPrivilegeEscalation`               | [allow-privilege-escalation](allow-privilege-escalation) |
->>>>>>> e5368da7
 | Linux capabilities                                | `defaultAddCapabilities`, `requiredDropCapabilities`, `allowedCapabilities` |
 | The SELinux context of the container              | `seLinux`                                                                   | [seLinux](selinux)                                       |
 | The Allowed Proc Mount types for the container    | `allowedProcMountTypes`                                                     | [proc-mount](proc-mount)                                 |
