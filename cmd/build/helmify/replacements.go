package main

var replacements = map[string]string{
	`HELMSUBST_DEPLOYMENT_CONTROLLER_MANAGER_CONTAINER_RESOURCES: ""`: `{{- toYaml .Values.controllerManager.resources | nindent 10 }}`,

	`HELMSUBST_DEPLOYMENT_AUDIT_CONTAINER_RESOURCES: ""`: `{{- toYaml .Values.audit.resources | nindent 10 }}`,

	"HELMSUBST_DEPLOYMENT_CONTROLLER_MANAGER_HOST_NETWORK": `{{ .Values.controllerManager.hostNetwork }}`,

	"HELMSUBST_DEPLOYMENT_CONTROLLER_MANAGER_DNS_POLICY": `{{ .Values.controllerManager.dnsPolicy }}`,

	"HELMSUBST_DEPLOYMENT_CONTROLLER_MANAGER_PORT": `{{ .Values.controllerManager.port }}`,

	"HELMSUBST_DEPLOYMENT_CONTROLLER_MANAGER_HEALTH_PORT": `{{ .Values.controllerManager.healthPort }}`,

	"HELMSUBST_DEPLOYMENT_CONTROLLER_MANAGER_METRICS_PORT": `{{ .Values.controllerManager.metricsPort }}`,

	"HELMSUBST_DEPLOYMENT_CONTROLLER_MANAGER_READINESS_TIMEOUT": `{{ .Values.controllerManager.readinessTimeout }}`,

	"HELMSUBST_DEPLOYMENT_CONTROLLER_MANAGER_LIVENESS_TIMEOUT": `{{ .Values.controllerManager.livenessTimeout }}`,

	"- HELMSUBST_DEPLOYMENT_CONTROLLER_MANAGER_EMIT_ADMISSION_EVENTS": `{{ if hasKey .Values "emitAdmissionEvents" }}- --emit-admission-events={{ .Values.emitAdmissionEvents }}{{- end }}`,

	"- HELMSUBST_DEPLOYMENT_CONTROLLER_MANAGER_LOG_STATS_ADMISSION": `{{ if hasKey .Values "logStatsAdmission" }}- --log-stats-admission={{ .Values.logStatsAdmission }}{{- end }}`,

	"HELMSUBST_DEPLOYMENT_AUDIT_HOST_NETWORK": `{{ .Values.audit.hostNetwork }}`,

	"HELMSUBST_DEPLOYMENT_AUDIT_DNS_POLICY": `{{ .Values.audit.dnsPolicy }}`,

	"HELMSUBST_DEPLOYMENT_CONTROLLER_MANAGER_SERVICE_ACCOUNT_NAME": `{{ .Values.controllerManager.serviceAccount.name }}`,

	"HELMSUBST_DEPLOYMENT_AUDIT_SERVICE_ACCOUNT_NAME": `{{ .Values.audit.serviceAccount.name }}`,

	"HELMSUBST_DEPLOYMENT_AUDIT_HEALTH_PORT": `{{ .Values.audit.healthPort }}`,

	"HELMSUBST_DEPLOYMENT_AUDIT_METRICS_PORT": `{{ .Values.audit.metricsPort }}`,

	"HELMSUBST_DEPLOYMENT_AUDIT_READINESS_TIMEOUT": `{{ .Values.audit.readinessTimeout }}`,

	"HELMSUBST_DEPLOYMENT_AUDIT_LIVENESS_TIMEOUT": `{{ .Values.audit.livenessTimeout }}`,

	`HELMSUBST_DEPLOYMENT_AUDIT_NODE_SELECTOR: ""`: `{{- toYaml .Values.audit.nodeSelector | nindent 8 }}`,

	`HELMSUBST_DEPLOYMENT_AUDIT_POD_SECURITY_CONTEXT: ""`: `{{- toYaml .Values.audit.podSecurityContext | nindent 8 }}`,

	`HELMSUBST_DEPLOYMENT_AUDIT_AFFINITY: ""`: `{{- toYaml .Values.audit.affinity | nindent 8 }}`,

	`HELMSUBST_DEPLOYMENT_AUDIT_SECURITY_CONTEXT: ""`: `{{- if .Values.enableRuntimeDefaultSeccompProfile }}
          seccompProfile:
            type: RuntimeDefault
          {{- end }}
          {{- toYaml .Values.audit.securityContext | nindent 10}}`,

	`HELMSUBST_DEPLOYMENT_AUDIT_TOLERATIONS: ""`: `{{- toYaml .Values.audit.tolerations | nindent 8 }}`,

	`HELMSUBST_DEPLOYMENT_AUDIT_IMAGE_PULL_SECRETS: ""`: `{{- toYaml .Values.image.pullSecrets | nindent 8 }}`,

	"HELMSUBST_DEPLOYMENT_AUDIT_PRIORITY_CLASS_NAME": `{{ .Values.audit.priorityClassName }}`,

	`HELMSUBST_DEPLOYMENT_CONTROLLER_MANAGER_NODE_SELECTOR: ""`: `{{- toYaml .Values.controllerManager.nodeSelector | nindent 8 }}`,

	`HELMSUBST_DEPLOYMENT_CONTROLLER_MANAGER_POD_SECURITY_CONTEXT: ""`: `{{- toYaml .Values.controllerManager.podSecurityContext | nindent 8 }}`,

	`HELMSUBST_DEPLOYMENT_CONTROLLER_MANAGER_AFFINITY: ""`: `{{- toYaml .Values.controllerManager.affinity | nindent 8 }}`,

	"HELMSUBST_DEPLOYMENT_CONTROLLER_MANAGER_STRATEGY_TYPE": `{{ .Values.controllerManager.strategyType }}`,

	`HELMSUBST_DEPLOYMENT_CONTROLLER_MANAGER_STRATEGY_ROLLINGUPDATE: ""`: `{{- if .Values.controllerManager.strategyRollingUpdate }}
    rollingUpdate:
    {{- toYaml .Values.controllerManager.strategyRollingUpdate | nindent 6 }}
    {{- end }}`,

	`HELMSUBST_DEPLOYMENT_CONTROLLER_MANAGER_SECURITY_CONTEXT: ""`: `{{- if .Values.enableRuntimeDefaultSeccompProfile }}
          seccompProfile:
            type: RuntimeDefault
          {{- end }}
          {{- toYaml .Values.controllerManager.securityContext | nindent 10}}`,

	`HELMSUBST_DEPLOYMENT_CONTROLLER_MANAGER_TOLERATIONS: ""`: `{{- toYaml .Values.controllerManager.tolerations | nindent 8 }}`,

	`HELMSUBST_DEPLOYMENT_CONTROLLER_MANAGER_TOPOLOGY_SPREAD_CONSTRAINTS: ""`: `{{- toYaml .Values.controllerManager.topologySpreadConstraints | nindent 8 }}`,

	`HELMSUBST_DEPLOYMENT_CONTROLLER_MANAGER_IMAGE_PULL_SECRETS: ""`: `{{- toYaml .Values.image.pullSecrets | nindent 8 }}`,

	"HELMSUBST_DEPLOYMENT_CONTROLLER_MANAGER_PRIORITY_CLASS_NAME": `{{ .Values.controllerManager.priorityClassName }}`,

	"HELMSUBST_DEPLOYMENT_REPLICAS": `{{ .Values.replicas }}`,

	`HELMSUBST_DEPLOYMENT_LABELS: ""`: `{{- include "gatekeeper.commonLabels" . | nindent 4 }}`,

	"HELMSUBST_DEPLOYMENT_REVISION_HISTORY_LIMIT": `{{ .Values.revisionHistoryLimit }}`,

	`HELMSUBST_ANNOTATIONS: ""`: `{{- if .Values.podAnnotations }}
        {{- toYaml .Values.podAnnotations | trim | nindent 8 }}
        {{- end }}`,

	`HELMSUBST_AUDIT_POD_ANNOTATIONS: ""`: `{{- if .Values.auditPodAnnotations }}
        {{- toYaml .Values.auditPodAnnotations | trim | nindent 8 }}
        {{- end }}`,

	"- HELMSUBST_DEPLOYMENT_AUDIT_CHUNK_SIZE": `{{ if hasKey .Values "auditChunkSize" }}- --audit-chunk-size={{ .Values.auditChunkSize }}{{- end }}`,

	"- HELMSUBST_DEPLOYMENT_AUDIT_EMIT_EVENTS": `{{ if hasKey .Values "emitAuditEvents" }}- --emit-audit-events={{ .Values.emitAuditEvents }}{{- end }}`,

	"- HELMSUBST_DEPLOYMENT_AUDIT_LOG_STATS_ADMISSION": `{{ if hasKey .Values "logStatsAudit" }}- --log-stats-audit={{ .Values.logStatsAudit }}{{- end }}`,

	"HELMSUBST_SECRET_ANNOTATIONS": `{{- toYaml .Values.secretAnnotations | trim | nindent 4 }}`,

	"- HELMSUBST_TLS_HEALTHCHECK_ENABLED_ARG": `{{ if .Values.enableTLSHealthcheck}}- --enable-tls-healthcheck{{- end }}`,

	"- HELMBUST_ENABLE_TLS_APISERVER_AUTHENTICATION": `{{ if ne .Values.controllerManager.clientCertName "" }}- --client-cert-name={{ .Values.controllerManager.clientCertName }}{{- end }}`,

	"- HELMSUBST_MUTATION_ENABLED_ARG": `{{ if not .Values.disableMutation}}- --operation=mutation-webhook{{- end }}`,

	"- HELMSUBST_MUTATION_STATUS_ENABLED_ARG": `{{ if not .Values.disableMutation}}- --operation=mutation-status{{- end }}`,

	"- HELMSUBST_DEPLOYMENT_AUDIT_DEFAULT_WAIT_VAPB_GENERATION": `{{ if hasKey .Values "defaultWaitForVAPBGeneration"}}
        - --default-wait-for-vapb-generation={{ .Values.defaultWaitForVAPBGeneration }}
        {{- end }}`,

	"- HELMSUBST_DEPLOYMENT_AUDIT_VIOLATION_EXPORT_ARGS": `{{ if hasKey .Values "enableViolationExport" }}
        - --enable-violation-export={{ .Values.enableViolationExport }}
        {{- end }}
        {{ if hasKey .Values.audit "connection" }}
        - --audit-connection={{ .Values.audit.connection }}
        {{- end }}
        {{ if hasKey .Values.audit "channel" }}
        - --audit-channel={{ .Values.audit.channel }}
        {{- end }}`,

	"HELMSUBST_MUTATING_WEBHOOK_FAILURE_POLICY": `{{ .Values.mutatingWebhookFailurePolicy }}`,

	"HELMSUBST_MUTATING_WEBHOOK_REINVOCATION_POLICY": `{{ .Values.mutatingWebhookReinvocationPolicy }}`,

	"HELMSUBST_MUTATING_WEBHOOK_ANNOTATIONS": `{{- toYaml .Values.mutatingWebhookAnnotations | trim | nindent 4 }}`,

	"HELMSUBST_MUTATING_WEBHOOK_MATCHEXPRESSION_METADATANAME": `key: kubernetes.io/metadata.name
      operator: NotIn
      values:
      - {{ .Release.Namespace }}`,

	"- HELMSUBST_MUTATING_WEBHOOK_EXEMPT_NAMESPACE_LABELS": `
    {{- range $key, $value := .Values.mutatingWebhookExemptNamespacesLabels}}
    - key: {{ $key }}
      operator: NotIn
      values:
      {{- range $value }}
      - {{ . }}
      {{- end }}
    {{- end }}`,

	"HELMSUBST_MUTATING_WEBHOOK_OBJECT_SELECTOR": `{{ toYaml .Values.mutatingWebhookObjectSelector | nindent 4 }}`,

	"HELMSUBST_MUTATING_WEBHOOK_TIMEOUT": `{{ .Values.mutatingWebhookTimeoutSeconds }}`,
	"- HELMSUBST_MUTATING_WEBHOOK_OPERATION_RULES": `{{- if .Values.mutatingWebhookCustomRules }}
  {{- toYaml .Values.mutatingWebhookCustomRules | nindent 2 }}
  {{- else }}
  - apiGroups:
    - '*'
    apiVersions:
    - '*'
    operations:
    - CREATE
    - UPDATE
    resources: 
    - '*'
<<<<<<< HEAD
    - pods/ephemeralcontainers
    - pods/exec
    - pods/log
    - pods/eviction
    - pods/portforward
    - pods/proxy
    - pods/attach
    - pods/binding
    - deployments/scale
    - replicasets/scale
    - statefulsets/scale
    - replicationcontrollers/scale
    - services/proxy
    - nodes/proxy
    - services/status
    scope: '{{ .Values.mutatingWebhookScope }}'
=======
    {{- range .Values.mutatingWebhookSubResources }}
    - {{ . }}
    {{- end }}
>>>>>>> cd6a4ce6
  {{- end }}`,

	"HELMSUBST_MUTATING_WEBHOOK_CLIENT_CONFIG: \"\"": `{{- if .Values.mutatingWebhookURL }}
    url: https://{{ .Values.mutatingWebhookURL }}/v1/mutate
    {{- else }}
    service:
      name: gatekeeper-webhook-service
      namespace: '{{ .Release.Namespace }}'
      path: /v1/mutate
    {{- end }}`,

	"HELMSUBST_VALIDATING_WEBHOOK_MATCH_CONDITIONS": `{{ toYaml .Values.validatingWebhookMatchConditions | nindent 4 }}`,

	"HELMSUBST_VALIDATING_WEBHOOK_TIMEOUT": `{{ .Values.validatingWebhookTimeoutSeconds }}`,

	"HELMSUBST_VALIDATING_WEBHOOK_FAILURE_POLICY": `{{ .Values.validatingWebhookFailurePolicy }}`,

	"HELMSUBST_VALIDATING_WEBHOOK_ANNOTATIONS": `{{- toYaml .Values.validatingWebhookAnnotations | trim | nindent 4 }}`,

	"HELMSUBST_VALIDATING_WEBHOOK_MATCHEXPRESSION_METADATANAME": `key: kubernetes.io/metadata.name
      operator: NotIn
      values:
      - {{ .Release.Namespace }}`,

	"- HELMSUBST_VALIDATING_WEBHOOK_EXEMPT_NAMESPACE_LABELS": `
    {{- range $key, $value := .Values.validatingWebhookExemptNamespacesLabels}}
    - key: {{ $key }}
      operator: NotIn
      values:
      {{- range $value }}
      - {{ . }}
      {{- end }}
    {{- end }}`,

	"HELMSUBST_VALIDATING_WEBHOOK_OBJECT_SELECTOR": `{{ toYaml .Values.validatingWebhookObjectSelector | nindent 4 }}`,

	"HELMSUBST_VALIDATING_WEBHOOK_CHECK_IGNORE_FAILURE_POLICY": `{{ .Values.validatingWebhookCheckIgnoreFailurePolicy }}`,

	"- HELMSUBST_VALIDATING_WEBHOOK_CHECK_IGNORE_OPERATION_RULES": `- apiGroups:
    - ""
    apiVersions:
    - '*'
    operations:
    - CREATE
    - UPDATE
    resources:
    - namespaces
    scope: '*'`,

	"HELMSUBST_VALIDATING_WEBHOOK_CLIENT_CONFIG: \"\"": `{{- if .Values.validatingWebhookURL }}
    url: https://{{ .Values.validatingWebhookURL }}/v1/admit
    {{- else }}
    service:
      name: gatekeeper-webhook-service
      namespace: '{{ .Release.Namespace }}'
      path: /v1/admit
    {{- end }}`,

	"HELMSUBST_RESOURCEQUOTA_POD_LIMIT": `{{ .Values.podCountLimit }}`,

	"- HELMSUBST_VALIDATING_WEBHOOK_OPERATION_RULES": `{{- if .Values.validatingWebhookCustomRules }}
  {{- toYaml .Values.validatingWebhookCustomRules | nindent 2 }}
  {{- else }}
  - apiGroups:
    - '*'
    apiVersions:
    - '*'
    operations:
    - CREATE
    - UPDATE
    {{- if .Values.enableDeleteOperations }}
    - DELETE
    {{- end }}
    {{- if .Values.enableConnectOperations }}
    - CONNECT
    {{- end }}
    resources:
    - '*'
    # Explicitly list all known subresources except "status" (to avoid destabilizing the cluster and increasing load on gatekeeper).
    # You can find a rough list of subresources by doing a case-sensitive search in the Kubernetes codebase for 'Subresource("'
<<<<<<< HEAD
    - 'pods/ephemeralcontainers'
    - 'pods/exec'
    - 'pods/log'
    - 'pods/eviction'
    - 'pods/portforward'
    - 'pods/proxy'
    - 'pods/attach'
    - 'pods/binding'
    - 'deployments/scale'
    - 'replicasets/scale'
    - 'statefulsets/scale'
    - 'replicationcontrollers/scale'
    - 'services/proxy'
    - 'nodes/proxy'
    # For constraints that mitigate CVE-2020-8554
    - 'services/status'
    scope: '{{ .Values.validatingWebhookScope }}'
=======
    {{- range .Values.validatingWebhookSubResources }}
    - {{ . }}
    {{- end }}
>>>>>>> cd6a4ce6
  {{- end }}`,

	"HELMSUBST_MUTATING_WEBHOOK_MATCH_CONDITIONS": `{{ toYaml .Values.mutatingWebhookMatchConditions | nindent 4 }}`,

	"HELMSUBST_PDB_CONTROLLER_MANAGER_MINAVAILABLE": `{{ .Values.pdb.controllerManager.minAvailable }}`,

	`HELMSUBST_AUDIT_CONTROLLER_MANAGER_DEPLOYMENT_IMAGE_RELEASE: ""`: `{{- if .Values.image.release }}
        image: {{ .Values.image.repository }}:{{ .Values.image.release }}
        {{- else }}
        image: {{ .Values.image.repository }}
        {{- end }}`,

	`HELMSUBST_SERVICE_TYPE: ""`: `{{- if .Values.service }}
  type: {{ .Values.service.type | default "ClusterIP" }}
    {{- if .Values.service.loadBalancerIP }}
  loadBalancerIP: {{ .Values.service.loadBalancerIP }}
    {{- end }}
  {{- end }}`,

	`HELMSUBST_SERVICE_HEALTHZ: ""`: `
  ports:
  - name: https-webhook-server
    port: 443
    targetPort: webhook-server
{{- if .Values.service }}
{{- if .Values.service.healthzPort }}
  - name: http-webhook-healthz
    port: {{ .Values.service.healthzPort }}
    targetPort: healthz
      {{- end }}
  {{- end }}`,

	"- HELMSUBST_DEPLOYMENT_CONTROLLER_MANAGER_DISABLED_BUILTIN": `
        {{- range .Values.disabledBuiltins}}
        - --disable-opa-builtin={{ . }}
        {{- end }}`,
	"- HELMSUBST_DEPLOYMENT_CONTROLLER_MANAGER_EXEMPT_NAMESPACES": `
        {{- range .Values.controllerManager.exemptNamespaces}}
        - --exempt-namespace={{ . }}
        {{- end }}`,

	"- HELMSUBST_METRICS_BACKEND_ARG": `
        {{- range .Values.metricsBackends}}
        - --metrics-backend={{ . }}
        {{- end }}`,

	"- HELMSUBST_DEPLOYMENT_CONTROLLER_MANAGER_EXEMPT_NAMESPACE_PREFIXES": `
        {{- range .Values.controllerManager.exemptNamespacePrefixes}}
        - --exempt-namespace-prefix={{ . }}
        {{- end }}`,

	"- HELMSUBST_DEPLOYMENT_CONTROLLER_MANAGER_EXEMPT_NAMESPACE_SUFFIXES": `
        {{- range .Values.controllerManager.exemptNamespaceSuffixes}}
        - --exempt-namespace-suffix={{ . }}
        {{- end }}`,

	"- HELMSUBST_DEPLOYMENT_CONTROLLER_MANAGER_LOGFILE": `
        {{- if .Values.controllerManager.logFile}}
        - --log-file={{ .Values.controllerManager.logFile }}
        {{- end }}`,

	"- HELMSUBST_DEPLOYMENT_AUDIT_LOGFILE": `
        {{- if .Values.audit.logFile}}
        - --log-file={{ .Values.audit.logFile }}
        {{- end }}`,

	"- HELMSUBST_DEPLOYMENT_DEFAULT_CREATE_VAP_FOR_TEMPLATES": `
        {{- if hasKey .Values "defaultCreateVAPForTemplates"}}
        - --default-create-vap-for-templates={{ .Values.defaultCreateVAPForTemplates }}
        {{- end }}`,

	"- HELMSUBST_DEPLOYMENT_DEFAULT_CREATE_VAPB_FOR_CONSTRAINTS": `
        {{- if hasKey .Values "defaultCreateVAPBindingForConstraints"}}
        - --default-create-vap-binding-for-constraints={{ .Values.defaultCreateVAPBindingForConstraints }}
        {{- end }}`,
}<|MERGE_RESOLUTION|>--- conflicted
+++ resolved
@@ -164,28 +164,10 @@
     - UPDATE
     resources: 
     - '*'
-<<<<<<< HEAD
-    - pods/ephemeralcontainers
-    - pods/exec
-    - pods/log
-    - pods/eviction
-    - pods/portforward
-    - pods/proxy
-    - pods/attach
-    - pods/binding
-    - deployments/scale
-    - replicasets/scale
-    - statefulsets/scale
-    - replicationcontrollers/scale
-    - services/proxy
-    - nodes/proxy
-    - services/status
-    scope: '{{ .Values.mutatingWebhookScope }}'
-=======
     {{- range .Values.mutatingWebhookSubResources }}
     - {{ . }}
     {{- end }}
->>>>>>> cd6a4ce6
+    scope: '{{ .Values.mutatingWebhookScope }}'
   {{- end }}`,
 
 	"HELMSUBST_MUTATING_WEBHOOK_CLIENT_CONFIG: \"\"": `{{- if .Values.mutatingWebhookURL }}
@@ -266,29 +248,10 @@
     - '*'
     # Explicitly list all known subresources except "status" (to avoid destabilizing the cluster and increasing load on gatekeeper).
     # You can find a rough list of subresources by doing a case-sensitive search in the Kubernetes codebase for 'Subresource("'
-<<<<<<< HEAD
-    - 'pods/ephemeralcontainers'
-    - 'pods/exec'
-    - 'pods/log'
-    - 'pods/eviction'
-    - 'pods/portforward'
-    - 'pods/proxy'
-    - 'pods/attach'
-    - 'pods/binding'
-    - 'deployments/scale'
-    - 'replicasets/scale'
-    - 'statefulsets/scale'
-    - 'replicationcontrollers/scale'
-    - 'services/proxy'
-    - 'nodes/proxy'
-    # For constraints that mitigate CVE-2020-8554
-    - 'services/status'
-    scope: '{{ .Values.validatingWebhookScope }}'
-=======
     {{- range .Values.validatingWebhookSubResources }}
     - {{ . }}
     {{- end }}
->>>>>>> cd6a4ce6
+    scope: '{{ .Values.validatingWebhookScope }}'
   {{- end }}`,
 
 	"HELMSUBST_MUTATING_WEBHOOK_MATCH_CONDITIONS": `{{ toYaml .Values.mutatingWebhookMatchConditions | nindent 4 }}`,
