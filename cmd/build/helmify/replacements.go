--- conflicted
+++ resolved
@@ -1,53 +1,29 @@
 package main
 
 var replacements = map[string]string{
-<<<<<<< HEAD
 	`HELMSUBST_DEPLOYMENT_CONTROLLER_MANAGER_CONTAINER_RESOURCES: ""`: `{{- toYaml .Values.controllerManager.resources | nindent 10 }}`,
 
 	`HELMSUBST_DEPLOYMENT_AUDIT_CONTAINER_RESOURCES: ""`: `{{- toYaml .Values.audit.resources | nindent 10 }}`,
-
-	`HELMSUBST_DEPLOYMENT_NODE_SELECTOR: ""`: `{{- toYaml .Values.nodeSelector | nindent 8 }}`,
-
-	`HELMSUBST_DEPLOYMENT_AFFINITY: ""`: `{{- toYaml .Values.affinity | nindent 8 }}`,
-
-	`HELMSUBST_DEPLOYMENT_TOLERATIONS: ""`: `{{- toYaml .Values.tolerations | nindent 8 }}`,
-
-	`HELMSUBST_DEPLOYMENT_IMAGE_PULL_SECRETS: ""`: `{{- toYaml .Values.image.pullSecrets | nindent 8 }}`,
-=======
-	"HELMSUBST_DEPLOYMENT_CONTROLLER_MANAGER_CONTAINER_RESOURCES": `
-{{ toYaml .Values.controllerManager.resources | indent 10 }}`,
-
-	"HELMSUBST_DEPLOYMENT_AUDIT_CONTAINER_RESOURCES": `
-{{ toYaml .Values.audit.resources | indent 10 }}`,
 
 	"HELMSUBST_DEPLOYMENT_CONTROLLER_MANAGER_HOST_NETWORK": `{{ .Values.controllerManager.hostNetwork }}`,
 
 	"HELMSUBST_DEPLOYMENT_AUDIT_HOST_NETWORK": `{{ .Values.audit.hostNetwork }}`,
 
-	"HELMSUBST_DEPLOYMENT_CONTROLLER_MANAGER_POD_SCHEDULING": `
-{{ toYaml .Values.controllerManager.nodeSelector | indent 8 }}
-      affinity:
-{{ toYaml .Values.controllerManager.affinity | indent 8 }}
-      tolerations:
-{{ toYaml .Values.controllerManager.tolerations | indent 8 }}
-      imagePullSecrets:
-{{ toYaml .Values.image.pullSecrets | indent 8 }}
-{{- if .Values.controllerManager.priorityClassName }}
-      priorityClassName: {{ .Values.controllerManager.priorityClassName }}
-{{- end }}`,
+	`HELMSUBST_DEPLOYMENT_AUDIT_NODE_SELECTOR: ""`: `{{- toYaml .Values.nodeSelector | nindent 8 }}`,
 
-	"HELMSUBST_DEPLOYMENT_AUDIT_POD_SCHEDULING": `
-{{ toYaml .Values.audit.nodeSelector | indent 8 }}
-      affinity:
-{{ toYaml .Values.audit.affinity | indent 8 }}
-      tolerations:
-{{ toYaml .Values.audit.tolerations | indent 8 }}
-      imagePullSecrets:
-{{ toYaml .Values.image.pullSecrets | indent 8 }}
-{{- if .Values.audit.priorityClassName }}
-      priorityClassName: {{ .Values.audit.priorityClassName }}
-{{- end }}`,
->>>>>>> 9d424ffe
+	`HELMSUBST_DEPLOYMENT_AUDIT_AFFINITY: ""`: `{{- toYaml .Values.affinity | nindent 8 }}`,
+
+	`HELMSUBST_DEPLOYMENT_AUDIT_TOLERATIONS: ""`: `{{- toYaml .Values.tolerations | nindent 8 }}`,
+
+	`HELMSUBST_DEPLOYMENT_AUDIT_IMAGE_PULL_SECRETS: ""`: `{{- toYaml .Values.image.pullSecrets | nindent 8 }}`,
+
+	`HELMSUBST_DEPLOYMENT_CONTROLLER_MANAGER_NODE_SELECTOR: ""`: `{{- toYaml .Values.nodeSelector | nindent 8 }}`,
+
+	`HELMSUBST_DEPLOYMENT_CONTROLLER_MANAGER_AFFINITY: ""`: `{{- toYaml .Values.affinity | nindent 8 }}`,
+
+	`HELMSUBST_DEPLOYMENT_CONTROLLER_MANAGER_TOLERATIONS: ""`: `{{- toYaml .Values.tolerations | nindent 8 }}`,
+
+	`HELMSUBST_DEPLOYMENT_CONTROLLER_MANAGER_IMAGE_PULL_SECRETS: ""`: `{{- toYaml .Values.image.pullSecrets | nindent 8 }}`,
 
 	"HELMSUBST_DEPLOYMENT_REPLICAS": `{{ .Values.replicas }}`,
 
@@ -55,8 +31,7 @@
 
 	"HELMSUBST_SECRET_ANNOTATIONS": `{{- toYaml .Values.secretAnnotations | trim | nindent 4 }}`,
 
-	`HELMSUBST_VALIDATING_WEBHOOK_TIMEOUT: ""`: `{{- toYaml .Values.validatingWebhookTimeoutSeconds | nindent 8 }}`,
-
+	"HELMSUBST_VALIDATING_WEBHOOK_TIMEOUT": `{{ .Values.validatingWebhookTimeoutSeconds }}`,
 
 	"HELMSUBST_VALIDATING_WEBHOOK_OPERATION_RULES": `
     - CREATE
