--- conflicted
+++ resolved
@@ -64,13 +64,10 @@
       tag: 7.83.1
       pullPolicy: IfNotPresent
       pullSecrets: []
-<<<<<<< HEAD
-  tolerations: []
-=======
+  tolerations: []
     waitTimeout: 60
     httpTimeout: 2
     insecureHTTPS: false
->>>>>>> 4ca9d10f
   securityContext:
     allowPrivilegeEscalation: false
     capabilities:
