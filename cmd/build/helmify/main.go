--- conflicted
+++ resolved
@@ -170,14 +170,8 @@
 			}
 
 			if name == "gatekeeper-manager-role" && kind == "ClusterRole" {
-<<<<<<< HEAD
-				obj = strings.Replace(obj, "- apiGroups:\n  - policy\n  resourceNames:\n  - gatekeeper-admin\n  resources:\n  - podsecuritypolicies\n  verbs:\n  - use\n", "{{- if and .Values.psp.enabled (.Capabilities.APIVersions.Has \"policy/v1beta1/PodSecurityPolicy\") }}\n- apiGroups:\n  - policy\n  resourceNames:\n  - gatekeeper-admin\n  resources:\n  - podsecuritypolicies\n  verbs:\n  - use\n{{- end }}\n", 1)
 				obj = strings.Replace(obj, "- gatekeeper-validating-webhook-configuration\n", "- {{ .Values.validatingWebhookName }}\n  {{- range $additionalValidatingWebhookConfig := .Values.additionalValidatingWebhookConfigsToRotateCerts }}\n  - {{ $additionalValidatingWebhookConfig }}\n  {{- end }}\n", 1)
 				obj = strings.Replace(obj, "- gatekeeper-mutating-webhook-configuration\n", "- {{ .Values.mutatingWebhookName }}\n  {{- range $additionalMutatingWebhookConfig := .Values.additionalMutatingWebhookConfigsToRotateCerts }}\n  - {{ $additionalMutatingWebhookConfig }}\n  {{- end }}\n", 1)
-=======
-				obj = strings.Replace(obj, "- gatekeeper-validating-webhook-configuration\n", "- {{ .Values.validatingWebhookName }}\n", 1)
-				obj = strings.Replace(obj, "- gatekeeper-mutating-webhook-configuration\n", "- {{ .Values.mutatingWebhookName }}\n", 1)
->>>>>>> 01ce76a7
 			}
 
 			fmt.Printf("Writing %s\n", destFile)
