package main

import (
	"bufio"
	"flag"
	"fmt"
	"log"
	"os"
	"path"
	"regexp"
	"strings"

	"gopkg.in/yaml.v2"
	apiextensionsv1beta1 "k8s.io/apiextensions-apiserver/pkg/apis/apiextensions/v1beta1"
)

var (
	outputDir  = flag.String("output-dir", "manifest_staging/charts/gatekeeper", "The root directory in which to write the Helm chart")
	useCRDsDir = flag.Bool("use-crds-dir", true, `Use the "crds" subdirectory, which requires Helm v3`)
)

var kindRegex = regexp.MustCompile(`(?m)^kind:[\s]+([\S]+)[\s]*$`)

// use exactly two spaces to be sure we are capturing metadata.name
var nameRegex = regexp.MustCompile(`(?m)^  name:[\s]+([\S]+)[\s]*$`)

func extractKind(s string) (string, error) {
	matches := kindRegex.FindStringSubmatch(s)
	if len(matches) != 2 {
		return "", fmt.Errorf("%s does not have a kind", s)
	}
	return strings.Trim(matches[1], `"'`), nil
}

func extractName(s string) (string, error) {
	matches := nameRegex.FindStringSubmatch(s)
	if len(matches) != 2 {
		return "", fmt.Errorf("%s does not have a name", s)
	}
	return strings.Trim(matches[1], `"'`), nil
}

//extractNamespaceName returns the default "gatekeeper-system" namespace.
//Because the namespace is '{{ include "gatekeeper.namespace" . }}' it fails to be found in extractName.
//There should only ever be 1 Namespace so this should be safe
func extractNamespaceName(s string) (string, error) {
	return "gatekeeper-system", nil
}

func extractCRDKind(obj string) (string, error) {
	crd := &apiextensionsv1beta1.CustomResourceDefinition{}
	if err := yaml.Unmarshal([]byte(obj), crd); err != nil {
		return "", err
	}
	return crd.Spec.Names.Kind, nil
}

type kindSet struct {
	byKind map[string][]string
}

func (ks *kindSet) Add(obj string) error {
	kind, err := extractKind(obj)
	if err != nil {
		return err
	}
	objs, ok := ks.byKind[kind]
	if !ok {
		objs = []string{obj}
	} else {
		objs = append(objs, obj)
	}
	ks.byKind[kind] = objs
	return nil
}

func (ks *kindSet) Write() error {
	for kind, objs := range ks.byKind {
		subPath := "templates"
		nameExtractor := extractName
		if kind == "CustomResourceDefinition" {
			nameExtractor = extractCRDKind
			if *useCRDsDir {
				subPath = "crds"
				parentDir := path.Join(*outputDir, subPath)
				fmt.Printf("Making %s\n", parentDir)
				if err := os.Mkdir(parentDir, 0750); err != nil {
					return err
				}
			}
		} else if kind == "Namespace" {
			nameExtractor = extractNamespaceName
		}

		for _, obj := range objs {
			name, err := nameExtractor(obj)
			if err != nil {
				return err
			}
			fileName := fmt.Sprintf("%s-%s.yaml", strings.ToLower(name), strings.ToLower(kind))
			destFile := path.Join(*outputDir, subPath, fileName)
			fmt.Printf("Writing %s\n", destFile)

			if name == "gatekeeper-validating-webhook-configuration" {
				obj = "{{- if not .Values.disableValidatingWebhook }}\n" + obj + "{{- end }}\n"
			}

			if name == "gatekeeper-system" {
				obj = "{{- if .Values.createNamespace }}\n" + obj + "{{- end }}\n"
			}

			if kind == "Deployment" {
				obj = strings.Replace(obj, "      labels:", "      labels:\n{{- include \"gatekeeper.podLabels\" . }}", 1)
			}

<<<<<<< HEAD
			if kind == "ClusterRole" && name == "gatekeeper-manager-role" {
				mutationIndex := strings.LastIndex(obj, "- apiGroups:")
				obj = obj[:mutationIndex] + "{{- if .Values.experimentalEnableMutation }}\n" + obj[mutationIndex:] + "{{- end }}\n"
			}

			if err := ioutil.WriteFile(destFile, []byte(obj), 0644); err != nil {
=======
			if err := os.WriteFile(destFile, []byte(obj), 0600); err != nil {
>>>>>>> 09d9675b
				return err
			}
		}
	}
	return nil
}

func doReplacements(obj string) string {
	for old, new := range replacements {
		obj = strings.ReplaceAll(obj, old, new)
	}
	return obj
}

func copyStaticFiles(root string, subdirs ...string) error {
	p := path.Join(append([]string{root}, subdirs...)...)
	files, err := os.ReadDir(p)
	if err != nil {
		return err
	}
	for _, f := range files {
		newSubDirs := append([]string{}, subdirs...)
		newSubDirs = append(newSubDirs, f.Name())
		destination := path.Join(append([]string{*outputDir}, newSubDirs...)...)
		if f.IsDir() {
			fmt.Printf("Making %s\n", destination)
			if err := os.Mkdir(destination, 0750); err != nil {
				return err
			}
			if err := copyStaticFiles(root, newSubDirs...); err != nil {
				return err
			}
		} else {
			contents, err := os.ReadFile(path.Join(p, f.Name())) // #nosec G304
			if err != nil {
				return err
			}
			fmt.Printf("Writing %s\n", destination)
			if err := os.WriteFile(destination, contents, 0600); err != nil {
				return err
			}
		}
	}
	return nil
}

func main() {
	flag.Parse()
	scanner := bufio.NewScanner(os.Stdin)
	kinds := kindSet{byKind: make(map[string][]string)}
	b := strings.Builder{}
	notate := func() {
		obj := doReplacements(b.String())
		b.Reset()
		if err := kinds.Add(obj); err != nil {
			log.Fatalf("Error adding object: %s, %s", err, b.String())
		}
	}

	for scanner.Scan() {
		if strings.HasPrefix(scanner.Text(), "---") {
			if b.Len() > 0 {
				notate()
			}
		} else {
			b.WriteString(scanner.Text())
			b.WriteString("\n")
		}
	}
	if b.Len() > 0 {
		notate()
	}
	if err := copyStaticFiles("cmd/build/helmify/static"); err != nil {
		log.Fatal(err)
	}
	if err := kinds.Write(); err != nil {
		log.Fatal(err)
	}
}<|MERGE_RESOLUTION|>--- conflicted
+++ resolved
@@ -113,16 +113,13 @@
 				obj = strings.Replace(obj, "      labels:", "      labels:\n{{- include \"gatekeeper.podLabels\" . }}", 1)
 			}
 
-<<<<<<< HEAD
 			if kind == "ClusterRole" && name == "gatekeeper-manager-role" {
 				mutationIndex := strings.LastIndex(obj, "- apiGroups:")
 				obj = obj[:mutationIndex] + "{{- if .Values.experimentalEnableMutation }}\n" + obj[mutationIndex:] + "{{- end }}\n"
 			}
 
-			if err := ioutil.WriteFile(destFile, []byte(obj), 0644); err != nil {
-=======
 			if err := os.WriteFile(destFile, []byte(obj), 0600); err != nil {
->>>>>>> 09d9675b
+				
 				return err
 			}
 		}
