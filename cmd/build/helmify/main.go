--- conflicted
+++ resolved
@@ -142,19 +142,11 @@
 			}
 
 			if name == "gatekeeper-controller-manager" && kind == "PodDisruptionBudget" {
-<<<<<<< HEAD
-				obj = strings.Replace(obj, "apiVersion: policy/v1", "{{- if .Capabilities.APIVersions.Has \"policy/v1\" }}\napiVersion: policy/v1\n{{ else }}\napiVersion: policy/v1beta1\n{{ end -}}", 1)
-=======
-				obj = strings.Replace(obj, "apiVersion: policy/v1beta1", "{{- $v1 := .Capabilities.APIVersions.Has \"policy/v1/PodDisruptionBudget\" -}}\n{{- $v1beta1 := .Capabilities.APIVersions.Has \"policy/v1beta1/PodDisruptionBudget\" -}}\napiVersion: policy/v1{{- if and (not $v1) $v1beta1 -}}beta1{{- end }}", 1)
-			}
-
-			if name == "gatekeeper-admin" && kind == "PodSecurityPolicy" {
-				obj = "{{- if and .Values.psp.enabled (.Capabilities.APIVersions.Has \"policy/v1beta1/PodSecurityPolicy\") }}\n" + obj + "{{- end }}\n"
+				obj = strings.Replace(obj, "apiVersion: policy/v1", "{{- $v1 := .Capabilities.APIVersions.Has \"policy/v1/PodDisruptionBudget\" -}}\n{{- $v1beta1 := .Capabilities.APIVersions.Has \"policy/v1beta1/PodDisruptionBudget\" -}}\napiVersion: policy/v1{{- if and (not $v1) $v1beta1 -}}beta1{{- end }}", 1)
 			}
 
 			if name == "gatekeeper-manager-role" && kind == "ClusterRole" {
 				obj = strings.Replace(obj, "- apiGroups:\n  - policy\n  resourceNames:\n  - gatekeeper-admin\n  resources:\n  - podsecuritypolicies\n  verbs:\n  - use\n", "{{- if and .Values.psp.enabled (.Capabilities.APIVersions.Has \"policy/v1beta1/PodSecurityPolicy\") }}\n- apiGroups:\n  - policy\n  resourceNames:\n  - gatekeeper-admin\n  resources:\n  - podsecuritypolicies\n  verbs:\n  - use\n{{- end }}\n", 1)
->>>>>>> 28038736
 			}
 
 			if err := os.WriteFile(destFile, []byte(obj), 0o600); err != nil {
