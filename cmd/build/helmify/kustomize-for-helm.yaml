apiVersion: v1
kind: Service
metadata:
  name: gatekeeper-webhook-service
  namespace: gatekeeper-system
spec:
  HELMSUBST_SERVICE_TYPE: ""
  HELMSUBST_SERVICE_HEALTHZ: ""
---
apiVersion: apiextensions.k8s.io/v1
kind: CustomResourceDefinition
metadata:
  name: configs.config.gatekeeper.sh
status: null
---
apiVersion: apiextensions.k8s.io/v1
kind: CustomResourceDefinition
metadata:
  name: constrainttemplates.templates.gatekeeper.sh
status: null
---
apiVersion: apiextensions.k8s.io/v1
kind: CustomResourceDefinition
metadata:
  name: constrainttemplatepodstatuses.status.gatekeeper.sh
status: null
---
apiVersion: apiextensions.k8s.io/v1
kind: CustomResourceDefinition
metadata:
  name: constraintpodstatuses.status.gatekeeper.sh
status: null
---
apiVersion: apiextensions.k8s.io/v1
kind: CustomResourceDefinition
metadata:
  name: mutatorpodstatuses.status.gatekeeper.sh
status: null
---
apiVersion: apiextensions.k8s.io/v1
kind: CustomResourceDefinition
metadata:
  name: assignmetadata.mutations.gatekeeper.sh
status: null
---
apiVersion: apiextensions.k8s.io/v1
kind: CustomResourceDefinition
metadata:
  name: assign.mutations.gatekeeper.sh
status: null
---
apiVersion: apiextensions.k8s.io/v1
kind: CustomResourceDefinition
metadata:
  name: providers.externaldata.gatekeeper.sh
status: null
---
apiVersion: apps/v1
kind: Deployment
metadata:
  name: gatekeeper-controller-manager
  namespace: gatekeeper-system
spec:
  replicas: HELMSUBST_DEPLOYMENT_REPLICAS
  template:
    metadata:
      annotations:
        HELMSUBST_ANNOTATIONS: ""
    spec:
      containers:
        - name: manager
          args:
            - --port=HELMSUBST_DEPLOYMENT_CONTROLLER_MANAGER_PORT
            - --health-addr=:HELMSUBST_DEPLOYMENT_CONTROLLER_MANAGER_HEALTH_PORT
            - --prometheus-port=HELMSUBST_DEPLOYMENT_CONTROLLER_MANAGER_METRICS_PORT
            - --logtostderr
            - --log-denies={{ .Values.logDenies }}
            - --emit-admission-events={{ .Values.emitAdmissionEvents }}
            - --log-level={{ .Values.logLevel }}
            - --exempt-namespace={{ .Release.Namespace }}
            - --operation=webhook
            - --enable-external-data={{ .Values.enableExternalData }}
            - --enable-generator-resource-expansion={{ .Values.enableGeneratorResourceExpansion }}
            - --log-mutations={{ .Values.logMutations }}
            - --mutation-annotations={{ .Values.mutationAnnotations }}
            - --disable-cert-rotation={{ .Values.controllerManager.disableCertRotation }}
            - --max-serving-threads={{ .Values.maxServingThreads }}
            - --tls-min-version={{ .Values.controllerManager.tlsMinVersion }}
            - HELMSUBST_METRICS_BACKEND_ARG
            - HELMSUBST_TLS_HEALTHCHECK_ENABLED_ARG
            - HELMSUBST_MUTATION_ENABLED_ARG
            - HELMSUBST_DEPLOYMENT_CONTROLLER_MANAGER_DISABLED_BUILTIN
            - HELMSUBST_DEPLOYMENT_CONTROLLER_MANAGER_EXEMPT_NAMESPACES
            - HELMSUBST_DEPLOYMENT_CONTROLLER_MANAGER_EXEMPT_NAMESPACE_PREFIXES
          imagePullPolicy: "{{ .Values.image.pullPolicy }}"
          HELMSUBST_AUDIT_CONTROLLER_MANAGER_DEPLOYMENT_IMAGE_RELEASE: ""
          ports:
            - containerPort: HELMSUBST_DEPLOYMENT_CONTROLLER_MANAGER_PORT
              name: webhook-server
              protocol: TCP
            - containerPort: HELMSUBST_DEPLOYMENT_CONTROLLER_MANAGER_METRICS_PORT
              name: metrics
              protocol: TCP
            - containerPort: HELMSUBST_DEPLOYMENT_CONTROLLER_MANAGER_HEALTH_PORT
              name: healthz
              protocol: TCP
          readinessProbe:
            httpGet:
              path: /readyz
              port: HELMSUBST_DEPLOYMENT_CONTROLLER_MANAGER_HEALTH_PORT
            timeoutSeconds: HELMSUBST_DEPLOYMENT_CONTROLLER_MANAGER_READINESS_TIMEOUT
          livenessProbe:
            httpGet:
              path: /healthz
              port: HELMSUBST_DEPLOYMENT_CONTROLLER_MANAGER_HEALTH_PORT
            timeoutSeconds: HELMSUBST_DEPLOYMENT_CONTROLLER_MANAGER_LIVENESS_TIMEOUT
          securityContext:
            HELMSUBST_DEPLOYMENT_CONTROLLER_MANAGER_SECURITY_CONTEXT: ""
          resources:
            HELMSUBST_DEPLOYMENT_CONTROLLER_MANAGER_CONTAINER_RESOURCES: ""
      nodeSelector:
        HELMSUBST_DEPLOYMENT_CONTROLLER_MANAGER_NODE_SELECTOR: ""
      securityContext:
        HELMSUBST_DEPLOYMENT_CONTROLLER_MANAGER_POD_SECURITY_CONTEXT: ""
      affinity:
        HELMSUBST_DEPLOYMENT_CONTROLLER_MANAGER_AFFINITY: ""
      topologySpreadConstraints:
        HELMSUBST_DEPLOYMENT_CONTROLLER_MANAGER_TOPOLOGY_SPREAD_CONSTRAINTS: ""
      tolerations:
        HELMSUBST_DEPLOYMENT_CONTROLLER_MANAGER_TOLERATIONS: ""
      imagePullSecrets:
        HELMSUBST_DEPLOYMENT_CONTROLLER_MANAGER_IMAGE_PULL_SECRETS: ""
      env:
        HELMSUBST_DEPLOYMENT_CONTROLLER_MANAGER_EXTRAENV: ""
      hostNetwork: HELMSUBST_DEPLOYMENT_CONTROLLER_MANAGER_HOST_NETWORK
      dnsPolicy: HELMSUBST_DEPLOYMENT_CONTROLLER_MANAGER_DNS_POLICY
---
apiVersion: apps/v1
kind: Deployment
metadata:
  name: gatekeeper-audit
  namespace: gatekeeper-system
spec:
  template:
    metadata:
      annotations:
        HELMSUBST_ANNOTATIONS: ""
    spec:
      containers:
        - name: manager
          args:
            - --audit-interval={{ .Values.auditInterval }}
            - --log-level={{ .Values.logLevel }}
            - --constraint-violations-limit={{ .Values.constraintViolationsLimit }}
            - --audit-from-cache={{ .Values.auditFromCache }}
            - --audit-chunk-size={{ .Values.auditChunkSize }}
            - --audit-match-kind-only={{ .Values.auditMatchKindOnly }}
            - --emit-audit-events={{ .Values.emitAuditEvents }}
            - --operation=audit
            - --operation=status
            - HELMSUBST_MUTATION_STATUS_ENABLED_ARG
            - --logtostderr
            - --health-addr=:HELMSUBST_DEPLOYMENT_AUDIT_HEALTH_PORT
            - --prometheus-port=HELMSUBST_DEPLOYMENT_AUDIT_METRICS_PORT
            - --enable-external-data={{ .Values.enableExternalData }}
            - --enable-generator-resource-expansion={{ .Values.enableGeneratorResourceExpansion }}
            - HELMSUBST_METRICS_BACKEND_ARG
            - --disable-cert-rotation={{ or .Values.audit.disableCertRotation .Values.externalCertInjection.enabled }}
          imagePullPolicy: "{{ .Values.image.pullPolicy }}"
          HELMSUBST_AUDIT_CONTROLLER_MANAGER_DEPLOYMENT_IMAGE_RELEASE: ""
          ports:
            - containerPort: HELMSUBST_DEPLOYMENT_AUDIT_METRICS_PORT
              name: metrics
              protocol: TCP
            - containerPort: HELMSUBST_DEPLOYMENT_AUDIT_HEALTH_PORT
              name: healthz
              protocol: TCP
          readinessProbe:
            httpGet:
              path: /readyz
              port: HELMSUBST_DEPLOYMENT_AUDIT_HEALTH_PORT
            timeoutSeconds: HELMSUBST_DEPLOYMENT_AUDIT_READINESS_TIMEOUT
          livenessProbe:
            httpGet:
              path: /healthz
              port: HELMSUBST_DEPLOYMENT_AUDIT_HEALTH_PORT
            timeoutSeconds: HELMSUBST_DEPLOYMENT_AUDIT_LIVENESS_TIMEOUT
          securityContext:
            HELMSUBST_DEPLOYMENT_AUDIT_SECURITY_CONTEXT: ""
          resources:
            HELMSUBST_DEPLOYMENT_AUDIT_CONTAINER_RESOURCES: ""
      nodeSelector:
        HELMSUBST_DEPLOYMENT_AUDIT_NODE_SELECTOR: ""
      securityContext:
        HELMSUBST_DEPLOYMENT_AUDIT_POD_SECURITY_CONTEXT: ""
      affinity:
        HELMSUBST_DEPLOYMENT_AUDIT_AFFINITY: ""
      tolerations:
        HELMSUBST_DEPLOYMENT_AUDIT_TOLERATIONS: ""
      imagePullSecrets:
        HELMSUBST_DEPLOYMENT_AUDIT_IMAGE_PULL_SECRETS: ""
      env:
        HELMSUBST_DEPLOYMENT_AUDIT_EXTRAENV: ""
      hostNetwork: HELMSUBST_DEPLOYMENT_AUDIT_HOST_NETWORK
      dnsPolicy: HELMSUBST_DEPLOYMENT_AUDIT_DNS_POLICY
---
apiVersion: v1
kind: Secret
metadata:
  annotations: HELMSUBST_SECRET_ANNOTATIONS
  name: gatekeeper-webhook-server-cert
  namespace: gatekeeper-system
---
apiVersion: admissionregistration.k8s.io/v1
kind: MutatingWebhookConfiguration
metadata:
  labels:
    gatekeeper.sh/system: "yes"
  name: gatekeeper-mutating-webhook-configuration
  annotations: HELMSUBST_MUTATING_WEBHOOK_ANNOTATIONS
webhooks:
  - clientConfig:
      service:
        name: gatekeeper-webhook-service
        namespace: gatekeeper-system
        path: /v1/mutate
    failurePolicy: HELMSUBST_MUTATING_WEBHOOK_FAILURE_POLICY
    reinvocationPolicy: HELMSUBST_MUTATING_WEBHOOK_REINVOCATION_POLICY
    rules:
      - HELMSUBST_MUTATING_WEBHOOK_OPERATION_RULES
    matchPolicy: Exact
    name: mutation.gatekeeper.sh
    namespaceSelector:
      matchExpressions:
        - key: admission.gatekeeper.sh/ignore
          operator: DoesNotExist
        - HELMSUBST_MUTATING_WEBHOOK_EXEMPT_NAMESPACE_LABELS
    objectSelector: HELMSUBST_MUTATING_WEBHOOK_OBJECT_SELECTOR
    sideEffects: None
    timeoutSeconds: HELMSUBST_MUTATING_WEBHOOK_TIMEOUT
---
apiVersion: admissionregistration.k8s.io/v1
kind: ValidatingWebhookConfiguration
metadata:
  labels:
    gatekeeper.sh/system: "yes"
  name: gatekeeper-validating-webhook-configuration
  annotations: HELMSUBST_VALIDATING_WEBHOOK_ANNOTATIONS
webhooks:
<<<<<<< HEAD
- clientConfig:
    service:
      name: gatekeeper-webhook-service
      namespace: gatekeeper-system
      path: /v1/admit
  name: validation.gatekeeper.sh
  namespaceSelector:
    matchExpressions:
    - key: admission.gatekeeper.sh/ignore
      operator: DoesNotExist
    - HELMSUBST_VALIDATING_WEBHOOK_EXEMPT_NAMESPACE_LABELS
    - HELMSUBST_VALIDATING_WEBHOOK_CUSTOM_NAMESPACE_SELECTORS: ""
  objectSelector: HELMSUBST_VALIDATING_WEBHOOK_OBJECT_SELECTOR
  timeoutSeconds: HELMSUBST_VALIDATING_WEBHOOK_TIMEOUT
  failurePolicy: HELMSUBST_VALIDATING_WEBHOOK_FAILURE_POLICY
  rules:
  - HELMSUBST_VALIDATING_WEBHOOK_OPERATION_RULES
- clientConfig:
    service:
      name: gatekeeper-webhook-service
      namespace: gatekeeper-system
      path: /v1/admitlabel
  name: check-ignore-label.gatekeeper.sh
  timeoutSeconds: HELMSUBST_VALIDATING_WEBHOOK_TIMEOUT
  failurePolicy: HELMSUBST_VALIDATING_WEBHOOK_CHECK_IGNORE_FAILURE_POLICY
=======
  - clientConfig:
      service:
        name: gatekeeper-webhook-service
        namespace: gatekeeper-system
        path: /v1/admit
    name: validation.gatekeeper.sh
    namespaceSelector:
      matchExpressions:
        - key: admission.gatekeeper.sh/ignore
          operator: DoesNotExist
        - HELMSUBST_VALIDATING_WEBHOOK_EXEMPT_NAMESPACE_LABELS
    objectSelector: HELMSUBST_VALIDATING_WEBHOOK_OBJECT_SELECTOR
    timeoutSeconds: HELMSUBST_VALIDATING_WEBHOOK_TIMEOUT
    failurePolicy: HELMSUBST_VALIDATING_WEBHOOK_FAILURE_POLICY
    rules:
      - HELMSUBST_VALIDATING_WEBHOOK_OPERATION_RULES
  - clientConfig:
      service:
        name: gatekeeper-webhook-service
        namespace: gatekeeper-system
        path: /v1/admitlabel
    name: check-ignore-label.gatekeeper.sh
    timeoutSeconds: HELMSUBST_VALIDATING_WEBHOOK_TIMEOUT
    failurePolicy: HELMSUBST_VALIDATING_WEBHOOK_CHECK_IGNORE_FAILURE_POLICY
>>>>>>> 2193ad92
---
apiVersion: policy/v1
kind: PodDisruptionBudget
metadata:
  name: gatekeeper-controller-manager
  namespace: gatekeeper-system
spec:
  minAvailable: HELMSUBST_PDB_CONTROLLER_MANAGER_MINAVAILABLE
  selector:
    matchLabels:
      control-plane: controller-manager
      gatekeeper.sh/operation: webhook
      gatekeeper.sh/system: "yes"
---
apiVersion: v1
kind: ResourceQuota
metadata:
  name: critical-pods
  namespace: system
spec:
  hard:
    pods: HELMSUBST_RESOURCEQUOTA_POD_LIMIT
  scopeSelector:
    matchExpressions:
      - operator: In
        scopeName: PriorityClass
        values:
          - HELMSUBST_DEPLOYMENT_CONTROLLER_MANAGER_PRIORITY_CLASS_NAME
          - HELMSUBST_DEPLOYMENT_AUDIT_PRIORITY_CLASS_NAME<|MERGE_RESOLUTION|>--- conflicted
+++ resolved
@@ -247,33 +247,6 @@
   name: gatekeeper-validating-webhook-configuration
   annotations: HELMSUBST_VALIDATING_WEBHOOK_ANNOTATIONS
 webhooks:
-<<<<<<< HEAD
-- clientConfig:
-    service:
-      name: gatekeeper-webhook-service
-      namespace: gatekeeper-system
-      path: /v1/admit
-  name: validation.gatekeeper.sh
-  namespaceSelector:
-    matchExpressions:
-    - key: admission.gatekeeper.sh/ignore
-      operator: DoesNotExist
-    - HELMSUBST_VALIDATING_WEBHOOK_EXEMPT_NAMESPACE_LABELS
-    - HELMSUBST_VALIDATING_WEBHOOK_CUSTOM_NAMESPACE_SELECTORS: ""
-  objectSelector: HELMSUBST_VALIDATING_WEBHOOK_OBJECT_SELECTOR
-  timeoutSeconds: HELMSUBST_VALIDATING_WEBHOOK_TIMEOUT
-  failurePolicy: HELMSUBST_VALIDATING_WEBHOOK_FAILURE_POLICY
-  rules:
-  - HELMSUBST_VALIDATING_WEBHOOK_OPERATION_RULES
-- clientConfig:
-    service:
-      name: gatekeeper-webhook-service
-      namespace: gatekeeper-system
-      path: /v1/admitlabel
-  name: check-ignore-label.gatekeeper.sh
-  timeoutSeconds: HELMSUBST_VALIDATING_WEBHOOK_TIMEOUT
-  failurePolicy: HELMSUBST_VALIDATING_WEBHOOK_CHECK_IGNORE_FAILURE_POLICY
-=======
   - clientConfig:
       service:
         name: gatekeeper-webhook-service
@@ -285,10 +258,12 @@
         - key: admission.gatekeeper.sh/ignore
           operator: DoesNotExist
         - HELMSUBST_VALIDATING_WEBHOOK_EXEMPT_NAMESPACE_LABELS
+        - HELMSUBST_VALIDATING_WEBHOOK_CUSTOM_NAMESPACE_SELECTORS
     objectSelector: HELMSUBST_VALIDATING_WEBHOOK_OBJECT_SELECTOR
     timeoutSeconds: HELMSUBST_VALIDATING_WEBHOOK_TIMEOUT
     failurePolicy: HELMSUBST_VALIDATING_WEBHOOK_FAILURE_POLICY
     rules:
+      - HELMSUBST_VALIDATING_WEBHOOK_OPERATION_RULES
       - HELMSUBST_VALIDATING_WEBHOOK_OPERATION_RULES
   - clientConfig:
       service:
@@ -298,7 +273,6 @@
     name: check-ignore-label.gatekeeper.sh
     timeoutSeconds: HELMSUBST_VALIDATING_WEBHOOK_TIMEOUT
     failurePolicy: HELMSUBST_VALIDATING_WEBHOOK_CHECK_IGNORE_FAILURE_POLICY
->>>>>>> 2193ad92
 ---
 apiVersion: policy/v1
 kind: PodDisruptionBudget
