apiVersion: v1
kind: Service
metadata:
  name: gatekeeper-webhook-service
  namespace: gatekeeper-system
---
apiVersion: apiextensions.k8s.io/v1beta1
kind: CustomResourceDefinition
metadata:
  name: configs.config.gatekeeper.sh
  annotations:
    helm.sh/hook: crd-install
    helm.sh/hook-delete-policy: before-hook-creation
status: null
spec:
  names:
    shortNames:
      - config # add shortName to CRD until https://github.com/kubernetes-sigs/kubebuilder/issues/404 is solved
---
apiVersion: apiextensions.k8s.io/v1beta1
kind: CustomResourceDefinition
metadata:
  name: constrainttemplates.templates.gatekeeper.sh
  annotations:
    helm.sh/hook: crd-install
    helm.sh/hook-delete-policy: before-hook-creation
status: null
---
apiVersion: apiextensions.k8s.io/v1beta1
kind: CustomResourceDefinition
metadata:
  name: constrainttemplatepodstatuses.status.gatekeeper.sh
  annotations:
    helm.sh/hook: crd-install
    helm.sh/hook-delete-policy: before-hook-creation
status: null
---
apiVersion: apiextensions.k8s.io/v1beta1
kind: CustomResourceDefinition
metadata:
  name: constraintpodstatuses.status.gatekeeper.sh
  annotations:
    helm.sh/hook: crd-install
    helm.sh/hook-delete-policy: before-hook-creation
status: null
---
apiVersion: apps/v1
kind: Deployment
metadata:
  name: gatekeeper-controller-manager
  namespace: gatekeeper-system
spec:
  replicas: HELMSUBST_DEPLOYMENT_REPLICAS
  template:
    metadata:
      annotations:
        HELMSUBST_ANNOTATIONS: ""
    spec:
      containers:
        - name: manager
          args:
            - --port=8443
            - --logtostderr
            - --emit-admission-events={{ .Values.emitAdmissionEvents }}
            - --log-level={{ .Values.logLevel }}
            - --exempt-namespace=gatekeeper-system
            - --operation=webhook
          imagePullPolicy: "{{ .Values.image.pullPolicy }}"
          image: "{{ .Values.image.repository }}:{{ .Values.image.release }}"
<<<<<<< HEAD
          resources:
            HELMSUBST_DEPLOYMENT_CONTROLLER_MANAGER_CONTAINER_RESOURCES: ""
      nodeSelector:
        HELMSUBST_DEPLOYMENT_NODE_SELECTOR: ""
      affinity:
        HELMSUBST_DEPLOYMENT_AFFINITY: ""
      tolerations:
        HELMSUBST_DEPLOYMENT_TOLERATIONS: ""
      imagePullSecrets:
        HELMSUBST_DEPLOYMENT_IMAGE_PULL_SECRETS: ""
=======
          resources: HELMSUBST_DEPLOYMENT_CONTROLLER_MANAGER_CONTAINER_RESOURCES
      nodeSelector: HELMSUBST_DEPLOYMENT_CONTROLLER_MANAGER_POD_SCHEDULING
      hostNetwork: HELMSUBST_DEPLOYMENT_CONTROLLER_MANAGER_HOST_NETWORK
>>>>>>> 9d424ffe
---
apiVersion: apps/v1
kind: Deployment
metadata:
  name: gatekeeper-audit
  namespace: gatekeeper-system
spec:
  template:
    metadata:
      annotations:
        HELMSUBST_ANNOTATIONS: ""
    spec:
      containers:
        - name: manager
          args:
            - --audit-interval={{ .Values.auditInterval }}
            - --log-level={{ .Values.logLevel }}
            - --constraint-violations-limit={{ .Values.constraintViolationsLimit }}
            - --audit-from-cache={{ .Values.auditFromCache }}
            - --audit-chunk-size={{ .Values.auditChunkSize }}
            - --emit-audit-events={{ .Values.emitAuditEvents }}
            - --operation=audit
            - --operation=status
            - --logtostderr
          imagePullPolicy: "{{ .Values.image.pullPolicy }}"
          image: "{{ .Values.image.repository }}:{{ .Values.image.release }}"
<<<<<<< HEAD
          resources:
            HELMSUBST_DEPLOYMENT_AUDIT_CONTAINER_RESOURCES: ""
      nodeSelector:
        HELMSUBST_DEPLOYMENT_NODE_SELECTOR: ""
      affinity:
        HELMSUBST_DEPLOYMENT_AFFINITY: ""
      tolerations:
        HELMSUBST_DEPLOYMENT_TOLERATIONS: ""
      imagePullSecrets:
        HELMSUBST_DEPLOYMENT_IMAGE_PULL_SECRETS: ""
=======
          resources: HELMSUBST_DEPLOYMENT_AUDIT_CONTAINER_RESOURCES
      nodeSelector: HELMSUBST_DEPLOYMENT_AUDIT_POD_SCHEDULING
      hostNetwork: HELMSUBST_DEPLOYMENT_AUDIT_HOST_NETWORK
>>>>>>> 9d424ffe
---
apiVersion: v1
kind: Secret
metadata:
  annotations: HELMSUBST_SECRET_ANNOTATIONS
  name: gatekeeper-webhook-server-cert
  namespace: gatekeeper-system
---
apiVersion: admissionregistration.k8s.io/v1beta1
kind: ValidatingWebhookConfiguration
metadata:
  labels:
    gatekeeper.sh/system: "yes"
  name: gatekeeper-validating-webhook-configuration
webhooks:
- clientConfig:
    service:
      name: gatekeeper-webhook-service
      namespace: gatekeeper-system
      path: /v1/admit
  name: validation.gatekeeper.sh
  timeoutSeconds: HELMSUBST_VALIDATING_WEBHOOK_TIMEOUT
  rules:
  - apiGroups:
    - "*"
    apiVersions:
    - '*'
    operations: HELMSUBST_VALIDATING_WEBHOOK_OPERATION_RULES
    resources:
    - '*'
- clientConfig:
    service:
      name: gatekeeper-webhook-service
      namespace: gatekeeper-system
      path: /v1/admitlabel
  name: check-ignore-label.gatekeeper.sh
  timeoutSeconds: HELMSUBST_VALIDATING_WEBHOOK_TIMEOUT<|MERGE_RESOLUTION|>--- conflicted
+++ resolved
@@ -67,22 +67,17 @@
             - --operation=webhook
           imagePullPolicy: "{{ .Values.image.pullPolicy }}"
           image: "{{ .Values.image.repository }}:{{ .Values.image.release }}"
-<<<<<<< HEAD
           resources:
             HELMSUBST_DEPLOYMENT_CONTROLLER_MANAGER_CONTAINER_RESOURCES: ""
       nodeSelector:
-        HELMSUBST_DEPLOYMENT_NODE_SELECTOR: ""
+        HELMSUBST_DEPLOYMENT_CONTROLLER_MANAGER_NODE_SELECTOR: ""
       affinity:
-        HELMSUBST_DEPLOYMENT_AFFINITY: ""
+        HELMSUBST_DEPLOYMENT_CONTROLLER_MANAGER_AFFINITY: ""
       tolerations:
-        HELMSUBST_DEPLOYMENT_TOLERATIONS: ""
+        HELMSUBST_DEPLOYMENT_CONTROLLER_MANAGER_TOLERATIONS: ""
       imagePullSecrets:
-        HELMSUBST_DEPLOYMENT_IMAGE_PULL_SECRETS: ""
-=======
-          resources: HELMSUBST_DEPLOYMENT_CONTROLLER_MANAGER_CONTAINER_RESOURCES
-      nodeSelector: HELMSUBST_DEPLOYMENT_CONTROLLER_MANAGER_POD_SCHEDULING
+        HELMSUBST_DEPLOYMENT_CONTROLLER_MANAGER_IMAGE_PULL_SECRETS: ""
       hostNetwork: HELMSUBST_DEPLOYMENT_CONTROLLER_MANAGER_HOST_NETWORK
->>>>>>> 9d424ffe
 ---
 apiVersion: apps/v1
 kind: Deployment
@@ -109,22 +104,17 @@
             - --logtostderr
           imagePullPolicy: "{{ .Values.image.pullPolicy }}"
           image: "{{ .Values.image.repository }}:{{ .Values.image.release }}"
-<<<<<<< HEAD
           resources:
             HELMSUBST_DEPLOYMENT_AUDIT_CONTAINER_RESOURCES: ""
       nodeSelector:
-        HELMSUBST_DEPLOYMENT_NODE_SELECTOR: ""
+        HELMSUBST_DEPLOYMENT_AUDIT_NODE_SELECTOR: ""
       affinity:
-        HELMSUBST_DEPLOYMENT_AFFINITY: ""
+        HELMSUBST_DEPLOYMENT_AUDIT_AFFINITY: ""
       tolerations:
-        HELMSUBST_DEPLOYMENT_TOLERATIONS: ""
+        HELMSUBST_DEPLOYMENT_AUDIT_TOLERATIONS: ""
       imagePullSecrets:
-        HELMSUBST_DEPLOYMENT_IMAGE_PULL_SECRETS: ""
-=======
-          resources: HELMSUBST_DEPLOYMENT_AUDIT_CONTAINER_RESOURCES
-      nodeSelector: HELMSUBST_DEPLOYMENT_AUDIT_POD_SCHEDULING
+        HELMSUBST_DEPLOYMENT_AUDIT_IMAGE_PULL_SECRETS: ""
       hostNetwork: HELMSUBST_DEPLOYMENT_AUDIT_HOST_NETWORK
->>>>>>> 9d424ffe
 ---
 apiVersion: v1
 kind: Secret
