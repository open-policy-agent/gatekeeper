--- conflicted
+++ resolved
@@ -150,7 +150,6 @@
   name: check-ignore-label.gatekeeper.sh
   timeoutSeconds: HELMSUBST_VALIDATING_WEBHOOK_TIMEOUT
 ---
-<<<<<<< HEAD
 apiVersion: rbac.authorization.k8s.io/v1
 kind: ClusterRole
 metadata:
@@ -298,7 +297,7 @@
   - patch
   - update
   - watch
-=======
+---
 apiVersion: policy/v1beta1
 kind: PodDisruptionBudget
 metadata:
@@ -310,5 +309,4 @@
     matchLabels:
       control-plane: controller-manager
       gatekeeper.sh/operation: webhook
-      gatekeeper.sh/system: "yes"
->>>>>>> 6d99979b
+      gatekeeper.sh/system: "yes"