package expand

import (
	"bytes"
	"encoding/json"
	"fmt"
	"os"
	"sort"

<<<<<<< HEAD
	"github.com/open-policy-agent/gatekeeper/cmd/gator/utils"
=======
	"github.com/open-policy-agent/gatekeeper/cmd/gator/util"
>>>>>>> bd89540c
	"github.com/open-policy-agent/gatekeeper/pkg/gator/expand"
	"github.com/open-policy-agent/gatekeeper/pkg/gator/reader"
	"github.com/spf13/cobra"
	"gopkg.in/yaml.v2" // yaml.v3 inserts a space before '-', which is inconsistent with standard, kubernetes and kubebuilder format. yaml.v2 does not insert these spaces.
	"k8s.io/apimachinery/pkg/apis/meta/v1/unstructured"
)

const (
	examples = `# expand resources in a manifest
gator expand --filename="manifest.yaml"

# expand a directory
gator expand --filename="config-and-policies/"

# Use multiple inputs
gator expand --filename="manifest.yaml" --filename="templates-and-constraints/"

# Output JSON to file
gator expand --filename="manifest.yaml" --format=json --outputfile=results.yaml`
)

var Cmd = &cobra.Command{
	Use:     "expand",
	Short:   "expand allow for testing generator resource expansion configs by expanding a generator resource and outputting the resultant resource(s)",
	Example: examples,
	Run:     run,
	Args:    cobra.ExactArgs(0),
}

var (
	flagFilenames []string
	flagFormat    string
	flagOutput    string
	flagImages    []string
	flagTempDir   string
)

const (
	flagNameFilename = "filename"
	flagNameFormat   = "format"
	flagNameOutput   = "outputfile"
	flagNameImage    = "image"
	flagNameTempDir  = "tempdir"

	stringJSON = "json"
	stringYAML = "yaml"

	delimeter = "---"
)

func init() {
	Cmd.Flags().StringArrayVarP(&flagFilenames, flagNameFilename, "n", []string{}, "a file or directory containing Kubernetes resources.  Can be specified multiple times.")
	Cmd.Flags().StringVarP(&flagFormat, flagNameFormat, "f", "", fmt.Sprintf("Output format.  One of: %s|%s.", stringJSON, stringYAML))
	Cmd.Flags().StringVarP(&flagOutput, flagNameOutput, "o", "", "Output file path. If the file already exists, it will be overwritten.")
	Cmd.Flags().StringArrayVarP(&flagImages, flagNameImage, "i", []string{}, "a URL to an OCI image containing policies. Can be specified multiple times.")
	Cmd.Flags().StringVarP(&flagTempDir, flagNameTempDir, "d", "", fmt.Sprintf("Specifies the temporary directory to download and unpack images to, if using the --%s flag. Optional.", flagNameImage))
}

func run(cmd *cobra.Command, args []string) {
	unstrucs, err := reader.ReadSources(flagFilenames, flagImages, flagTempDir)
	if err != nil {
<<<<<<< HEAD
		utils.ErrFatalf("reading: %v", err)
	}
	if len(unstrucs) == 0 {
		utils.ErrFatalf("no input data identified")
=======
		util.ErrFatalf("reading: %v\n", err)
	}
	if len(unstrucs) == 0 {
		util.ErrFatalf("no input data identified\n")
>>>>>>> bd89540c
	}

	resultants, err := expand.Expand(unstrucs)
	if err != nil {
<<<<<<< HEAD
		utils.ErrFatalf("error expanding resources: %v", err)
=======
		util.ErrFatalf("error expanding resources: %v", err)
>>>>>>> bd89540c
	}
	// Sort resultants for deterministic output
	sortUnstructs(resultants)

	output := resourcesToString(resultants, flagFormat)
	if flagOutput == "" {
		fmt.Println(output)
	} else {
		fmt.Printf("Writing output to file: %s\n", flagOutput)
		util.WriteToFile(output, flagOutput)
	}

	os.Exit(0)
}

func resourcetoYAMLString(resource *unstructured.Unstructured) string {
	jsonb, err := json.Marshal(resource)
	if err != nil {
<<<<<<< HEAD
		utils.ErrFatalf("pre-marshaling results to json: %v", err)
=======
		util.ErrFatalf("pre-marshaling results to json: %v", err)
>>>>>>> bd89540c
	}

	unmarshalled := map[string]interface{}{}
	err = json.Unmarshal(jsonb, &unmarshalled)
	if err != nil {
<<<<<<< HEAD
		utils.ErrFatalf("pre-unmarshaling results from json: %v", err)
=======
		util.ErrFatalf("pre-unmarshaling results from json: %v", err)
>>>>>>> bd89540c
	}

	var b bytes.Buffer
	yamlEncoder := yaml.NewEncoder(&b)
	if err := yamlEncoder.Encode(unmarshalled); err != nil {
<<<<<<< HEAD
		utils.ErrFatalf("marshaling validation yaml results: %v", err)
=======
		util.ErrFatalf("marshaling validation yaml results: %v", err)
>>>>>>> bd89540c
	}
	return b.String()
}

func resourceToJSONString(resource *unstructured.Unstructured) string {
	b, err := json.MarshalIndent(resource, "", "    ")
	if err != nil {
<<<<<<< HEAD
		utils.ErrFatalf("marshaling validation json results: %v", err)
=======
		util.ErrFatalf("marshaling validation json results: %v", err)
>>>>>>> bd89540c
	}
	return string(b)
}

func resourcesToString(resources []*unstructured.Unstructured, format string) string {
	var conversionFunc func(unstructured2 *unstructured.Unstructured) string
	switch format {
	case "", stringYAML:
		conversionFunc = resourcetoYAMLString
	case stringJSON:
		conversionFunc = resourceToJSONString
	default:
<<<<<<< HEAD
		utils.ErrFatalf("unrecognized value for %s flag: %s", flagNameFormat, format)
=======
		util.ErrFatalf("unrecognized value for %s flag: %s", flagNameFormat, format)
>>>>>>> bd89540c
	}

	output := ""
	for i, r := range resources {
		output += conversionFunc(r)
		if i != len(resources)-1 {
			output += fmt.Sprintf("%s\n", delimeter)
		}
	}
	return output
}

<<<<<<< HEAD
func stringToFile(s string, path string) {
	file, err := os.Create(path)
	if err != nil {
		utils.ErrFatalf("error creating file at path %s: %v", path, err)
	}

	if _, err = fmt.Fprint(file, s); err != nil {
		utils.ErrFatalf("error writing to file at path %s: %s", path, err)
	}
}

=======
>>>>>>> bd89540c
func sortUnstructs(objs []*unstructured.Unstructured) {
	sortKey := func(o *unstructured.Unstructured) string {
		return o.GetName() + o.GetAPIVersion() + o.GetKind()
	}
	sort.Slice(objs, func(i, j int) bool {
		return sortKey(objs[i]) > sortKey(objs[j])
	})
}<|MERGE_RESOLUTION|>--- conflicted
+++ resolved
@@ -7,11 +7,7 @@
 	"os"
 	"sort"
 
-<<<<<<< HEAD
-	"github.com/open-policy-agent/gatekeeper/cmd/gator/utils"
-=======
 	"github.com/open-policy-agent/gatekeeper/cmd/gator/util"
->>>>>>> bd89540c
 	"github.com/open-policy-agent/gatekeeper/pkg/gator/expand"
 	"github.com/open-policy-agent/gatekeeper/pkg/gator/reader"
 	"github.com/spf13/cobra"
@@ -73,26 +69,15 @@
 func run(cmd *cobra.Command, args []string) {
 	unstrucs, err := reader.ReadSources(flagFilenames, flagImages, flagTempDir)
 	if err != nil {
-<<<<<<< HEAD
-		utils.ErrFatalf("reading: %v", err)
+		util.ErrFatalf("reading: %v", err)
 	}
 	if len(unstrucs) == 0 {
-		utils.ErrFatalf("no input data identified")
-=======
-		util.ErrFatalf("reading: %v\n", err)
-	}
-	if len(unstrucs) == 0 {
-		util.ErrFatalf("no input data identified\n")
->>>>>>> bd89540c
+		util.ErrFatalf("no input data identified")
 	}
 
 	resultants, err := expand.Expand(unstrucs)
 	if err != nil {
-<<<<<<< HEAD
-		utils.ErrFatalf("error expanding resources: %v", err)
-=======
 		util.ErrFatalf("error expanding resources: %v", err)
->>>>>>> bd89540c
 	}
 	// Sort resultants for deterministic output
 	sortUnstructs(resultants)
@@ -111,31 +96,19 @@
 func resourcetoYAMLString(resource *unstructured.Unstructured) string {
 	jsonb, err := json.Marshal(resource)
 	if err != nil {
-<<<<<<< HEAD
-		utils.ErrFatalf("pre-marshaling results to json: %v", err)
-=======
 		util.ErrFatalf("pre-marshaling results to json: %v", err)
->>>>>>> bd89540c
 	}
 
 	unmarshalled := map[string]interface{}{}
 	err = json.Unmarshal(jsonb, &unmarshalled)
 	if err != nil {
-<<<<<<< HEAD
-		utils.ErrFatalf("pre-unmarshaling results from json: %v", err)
-=======
 		util.ErrFatalf("pre-unmarshaling results from json: %v", err)
->>>>>>> bd89540c
 	}
 
 	var b bytes.Buffer
 	yamlEncoder := yaml.NewEncoder(&b)
 	if err := yamlEncoder.Encode(unmarshalled); err != nil {
-<<<<<<< HEAD
-		utils.ErrFatalf("marshaling validation yaml results: %v", err)
-=======
 		util.ErrFatalf("marshaling validation yaml results: %v", err)
->>>>>>> bd89540c
 	}
 	return b.String()
 }
@@ -143,11 +116,7 @@
 func resourceToJSONString(resource *unstructured.Unstructured) string {
 	b, err := json.MarshalIndent(resource, "", "    ")
 	if err != nil {
-<<<<<<< HEAD
-		utils.ErrFatalf("marshaling validation json results: %v", err)
-=======
 		util.ErrFatalf("marshaling validation json results: %v", err)
->>>>>>> bd89540c
 	}
 	return string(b)
 }
@@ -160,11 +129,7 @@
 	case stringJSON:
 		conversionFunc = resourceToJSONString
 	default:
-<<<<<<< HEAD
-		utils.ErrFatalf("unrecognized value for %s flag: %s", flagNameFormat, format)
-=======
 		util.ErrFatalf("unrecognized value for %s flag: %s", flagNameFormat, format)
->>>>>>> bd89540c
 	}
 
 	output := ""
@@ -177,20 +142,6 @@
 	return output
 }
 
-<<<<<<< HEAD
-func stringToFile(s string, path string) {
-	file, err := os.Create(path)
-	if err != nil {
-		utils.ErrFatalf("error creating file at path %s: %v", path, err)
-	}
-
-	if _, err = fmt.Fprint(file, s); err != nil {
-		utils.ErrFatalf("error writing to file at path %s: %s", path, err)
-	}
-}
-
-=======
->>>>>>> bd89540c
 func sortUnstructs(objs []*unstructured.Unstructured) {
 	sortKey := func(o *unstructured.Unstructured) string {
 		return o.GetName() + o.GetAPIVersion() + o.GetKind()
