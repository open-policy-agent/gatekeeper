package test

import (
	"bytes"
	"encoding/json"
	"fmt"
	"os"
	"strings"

<<<<<<< HEAD
	"github.com/open-policy-agent/gatekeeper/cmd/gator/utils"
=======
	"github.com/open-policy-agent/frameworks/constraint/pkg/instrumentation"
	cmdutils "github.com/open-policy-agent/gatekeeper/cmd/gator/util"
>>>>>>> bd89540c
	"github.com/open-policy-agent/gatekeeper/pkg/gator/reader"
	"github.com/open-policy-agent/gatekeeper/pkg/gator/test"
	"github.com/open-policy-agent/gatekeeper/pkg/util"
	"github.com/spf13/cobra"
	"gopkg.in/yaml.v3"
)

const (
	examples = `# test a manifest containing Kubernetes objects, Constraint Templates, and Constraints
gator test --filename="manifest.yaml"

# test a directory
gator test --filename="config-and-policies/"

# Use multiple inputs
gator test --filename="manifest.yaml" --filename="templates-and-constraints/"

# Receive input from stdin
cat manifest.yaml | gator test

# Output structured violations data
gator test --filename="manifest.yaml" --output=json

Note: The alpha "gator test" has been renamed to "gator verify".  "gator
verify" verifies individual Constraint Templates against suites of tests, where "gator
test" evaluates sets of resources against sets of Constraints and Templates.`
)

var Cmd = &cobra.Command{
	Use:     "test",
	Short:   "test evaluates resources against policies as defined by constraint templates and constraints. Note: The alpha `gator test` has been renamed to `gator verify`.",
	Example: examples,
	Run:     run,
	Args:    cobra.NoArgs,
}

var (
	flagFilenames    []string
	flagOutput       string
	flagIncludeTrace bool
	flagGatherStats  bool
	flagImages       []string
	flagTempDir      string
)

const (
	flagNameFilename = "filename"
	flagNameOutput   = "output"
	flagNameImage    = "image"
	flagNameTempDir  = "tempdir"

	stringJSON          = "json"
	stringYAML          = "yaml"
	stringHumanFriendly = "default"

	fourSpaceTab = "    "
)

func init() {
	Cmd.Flags().StringArrayVarP(&flagFilenames, flagNameFilename, "f", []string{}, "a file or directory containing Kubernetes resources.  Can be specified multiple times.")
	Cmd.Flags().StringVarP(&flagOutput, flagNameOutput, "o", "", fmt.Sprintf("Output format.  One of: %s|%s.", stringJSON, stringYAML))
	Cmd.Flags().BoolVarP(&flagIncludeTrace, "trace", "t", false, "include a trace for the underlying Constraint Framework evaluation.")
	Cmd.Flags().BoolVarP(&flagGatherStats, "stats", "", false, "include performance stats returned from the Constraint Framework.")
	Cmd.Flags().StringArrayVarP(&flagImages, flagNameImage, "i", []string{}, "a URL to an OCI image containing policies. Can be specified multiple times.")
	Cmd.Flags().StringVarP(&flagTempDir, flagNameTempDir, "d", "", fmt.Sprintf("Specifies the temporary directory to download and unpack images to, if using the --%s flag. Optional.", flagNameImage))
}

func run(cmd *cobra.Command, args []string) {
	unstrucs, err := reader.ReadSources(flagFilenames, flagImages, flagTempDir)
	if err != nil {
<<<<<<< HEAD
		utils.ErrFatalf("reading: %v", err)
	}
	if len(unstrucs) == 0 {
		utils.ErrFatalf("no input data identified")
=======
		cmdutils.ErrFatalf("reading: %v", err)
	}
	if len(unstrucs) == 0 {
		cmdutils.ErrFatalf("no input data identified")
>>>>>>> bd89540c
	}

	responses, err := test.Test(unstrucs, test.Opts{IncludeTrace: flagIncludeTrace, GatherStats: flagGatherStats})
	if err != nil {
<<<<<<< HEAD
		utils.ErrFatalf("auditing objects: %v", err)
=======
		cmdutils.ErrFatalf("auditing objects: %v", err)
>>>>>>> bd89540c
	}
	results := responses.Results()

	fmt.Print(formatOutput(flagOutput, results, responses.StatsEntries))

	// Whether or not we return non-zero depends on whether we have a `deny`
	// enforcementAction on one of the violated constraints
	exitCode := 0
	if enforceableFailure(results) {
		exitCode = 1
	}
	os.Exit(exitCode)
}

func formatOutput(flagOutput string, results []*test.GatorResult, stats []*instrumentation.StatsEntry) string {
	switch strings.ToLower(flagOutput) {
	case stringJSON:
<<<<<<< HEAD
		b, err := json.MarshalIndent(results, "", "    ")
		if err != nil {
			utils.ErrFatalf("marshaling validation json results: %v", err)
=======
		var jsonB []byte
		var err error

		if stats != nil {
			statsAndResults := map[string]interface{}{"results": results, "stats": stats}
			jsonB, err = json.MarshalIndent(statsAndResults, "", fourSpaceTab)
			if err != nil {
				cmdutils.ErrFatalf("marshaling validation json results and stats: %v", err)
			}
		} else {
			jsonB, err = json.MarshalIndent(results, "", fourSpaceTab)
			if err != nil {
				cmdutils.ErrFatalf("marshaling validation json results: %v", err)
			}
>>>>>>> bd89540c
		}

		return string(jsonB)
	case stringYAML:
		yamlResults := test.GetYamlFriendlyResults(results)
<<<<<<< HEAD
		jsonb, err := json.Marshal(yamlResults)
		if err != nil {
			utils.ErrFatalf("pre-marshaling results to json: %v", err)
		}

		unmarshalled := []*test.YamlGatorResult{}
		err = json.Unmarshal(jsonb, &unmarshalled)
		if err != nil {
			utils.ErrFatalf("pre-unmarshaling results from json: %v", err)
		}

		yamlb, err := yaml.Marshal(unmarshalled)
		if err != nil {
			utils.ErrFatalf("marshaling validation yaml results: %v", err)
=======
		var yamlb []byte

		if stats != nil {
			statsAndResults := map[string]interface{}{"results": yamlResults, "stats": stats}

			statsJSONB, err := json.Marshal(statsAndResults)
			if err != nil {
				cmdutils.ErrFatalf("pre-marshaling stats to json: %v", err)
			}

			statsAndResultsUnmarshalled := struct {
				Results []*test.YamlGatorResult
				Stats   []*instrumentation.StatsEntry
			}{}

			err = json.Unmarshal(statsJSONB, &statsAndResultsUnmarshalled)
			if err != nil {
				cmdutils.ErrFatalf("pre-unmarshaling stats from json: %v", err)
			}

			yamlb, err = yaml.Marshal(statsAndResultsUnmarshalled)
			if err != nil {
				cmdutils.ErrFatalf("marshaling validation yaml results and stats: %v", err)
			}
		} else {
			jsonb, err := json.Marshal(yamlResults)
			if err != nil {
				cmdutils.ErrFatalf("pre-marshaling results to json: %v", err)
			}

			unmarshalled := []*test.YamlGatorResult{}
			err = json.Unmarshal(jsonb, &unmarshalled)
			if err != nil {
				cmdutils.ErrFatalf("pre-unmarshaling results from json: %v", err)
			}

			yamlb, err = yaml.Marshal(unmarshalled)
			if err != nil {
				cmdutils.ErrFatalf("marshaling validation yaml results: %v", err)
			}
>>>>>>> bd89540c
		}

		return string(yamlb)
	case stringHumanFriendly:
	default:
		var buf bytes.Buffer
		if len(results) > 0 {
			for _, result := range results {
				buf.WriteString(fmt.Sprintf("[%q] Message: %q \n", result.Constraint.GetName(), result.Msg))

				if result.Trace != nil {
					buf.WriteString(fmt.Sprintf("Trace: %v", *result.Trace))
				}
			}
		}
		return buf.String()
	}

	return ""
}

func enforceableFailure(results []*test.GatorResult) bool {
	for _, result := range results {
		if result.EnforcementAction == string(util.Deny) {
			return true
		}
	}

	return false
}<|MERGE_RESOLUTION|>--- conflicted
+++ resolved
@@ -7,12 +7,8 @@
 	"os"
 	"strings"
 
-<<<<<<< HEAD
-	"github.com/open-policy-agent/gatekeeper/cmd/gator/utils"
-=======
 	"github.com/open-policy-agent/frameworks/constraint/pkg/instrumentation"
 	cmdutils "github.com/open-policy-agent/gatekeeper/cmd/gator/util"
->>>>>>> bd89540c
 	"github.com/open-policy-agent/gatekeeper/pkg/gator/reader"
 	"github.com/open-policy-agent/gatekeeper/pkg/gator/test"
 	"github.com/open-policy-agent/gatekeeper/pkg/util"
@@ -83,26 +79,15 @@
 func run(cmd *cobra.Command, args []string) {
 	unstrucs, err := reader.ReadSources(flagFilenames, flagImages, flagTempDir)
 	if err != nil {
-<<<<<<< HEAD
-		utils.ErrFatalf("reading: %v", err)
-	}
-	if len(unstrucs) == 0 {
-		utils.ErrFatalf("no input data identified")
-=======
 		cmdutils.ErrFatalf("reading: %v", err)
 	}
 	if len(unstrucs) == 0 {
 		cmdutils.ErrFatalf("no input data identified")
->>>>>>> bd89540c
 	}
 
 	responses, err := test.Test(unstrucs, test.Opts{IncludeTrace: flagIncludeTrace, GatherStats: flagGatherStats})
 	if err != nil {
-<<<<<<< HEAD
-		utils.ErrFatalf("auditing objects: %v", err)
-=======
 		cmdutils.ErrFatalf("auditing objects: %v", err)
->>>>>>> bd89540c
 	}
 	results := responses.Results()
 
@@ -120,11 +105,6 @@
 func formatOutput(flagOutput string, results []*test.GatorResult, stats []*instrumentation.StatsEntry) string {
 	switch strings.ToLower(flagOutput) {
 	case stringJSON:
-<<<<<<< HEAD
-		b, err := json.MarshalIndent(results, "", "    ")
-		if err != nil {
-			utils.ErrFatalf("marshaling validation json results: %v", err)
-=======
 		var jsonB []byte
 		var err error
 
@@ -139,28 +119,11 @@
 			if err != nil {
 				cmdutils.ErrFatalf("marshaling validation json results: %v", err)
 			}
->>>>>>> bd89540c
 		}
 
 		return string(jsonB)
 	case stringYAML:
 		yamlResults := test.GetYamlFriendlyResults(results)
-<<<<<<< HEAD
-		jsonb, err := json.Marshal(yamlResults)
-		if err != nil {
-			utils.ErrFatalf("pre-marshaling results to json: %v", err)
-		}
-
-		unmarshalled := []*test.YamlGatorResult{}
-		err = json.Unmarshal(jsonb, &unmarshalled)
-		if err != nil {
-			utils.ErrFatalf("pre-unmarshaling results from json: %v", err)
-		}
-
-		yamlb, err := yaml.Marshal(unmarshalled)
-		if err != nil {
-			utils.ErrFatalf("marshaling validation yaml results: %v", err)
-=======
 		var yamlb []byte
 
 		if stats != nil {
@@ -201,7 +164,6 @@
 			if err != nil {
 				cmdutils.ErrFatalf("marshaling validation yaml results: %v", err)
 			}
->>>>>>> bd89540c
 		}
 
 		return string(yamlb)
