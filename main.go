/*

Licensed under the Apache License, Version 2.0 (the "License");
you may not use this file except in compliance with the License.
You may obtain a copy of the License at

    http://www.apache.org/licenses/LICENSE-2.0

Unless required by applicable law or agreed to in writing, software
distributed under the License is distributed on an "AS IS" BASIS,
WITHOUT WARRANTIES OR CONDITIONS OF ANY KIND, either express or implied.
See the License for the specific language governing permissions and
limitations under the License.
*/

package main

import (
	"flag"
	"os"
	"time"

	"github.com/go-logr/zapr"
	opa "github.com/open-policy-agent/frameworks/constraint/pkg/client"
	"github.com/open-policy-agent/frameworks/constraint/pkg/client/drivers/local"
	"github.com/open-policy-agent/gatekeeper/api"
	configv1alpha1 "github.com/open-policy-agent/gatekeeper/api/v1alpha1"
	"github.com/open-policy-agent/gatekeeper/pkg/audit"
	"github.com/open-policy-agent/gatekeeper/pkg/controller"
	configController "github.com/open-policy-agent/gatekeeper/pkg/controller/config"
	"github.com/open-policy-agent/gatekeeper/pkg/controller/constrainttemplate"
	"github.com/open-policy-agent/gatekeeper/pkg/metrics"
	"github.com/open-policy-agent/gatekeeper/pkg/target"
	"github.com/open-policy-agent/gatekeeper/pkg/upgrade"
	"github.com/open-policy-agent/gatekeeper/pkg/watch"
	"github.com/open-policy-agent/gatekeeper/pkg/webhook"
	"go.uber.org/zap"
	"go.uber.org/zap/zapcore"
	"k8s.io/apimachinery/pkg/runtime"
	clientgoscheme "k8s.io/client-go/kubernetes/scheme"
	_ "k8s.io/client-go/plugin/pkg/client/auth/gcp"
	ctrl "sigs.k8s.io/controller-runtime"
	k8sCli "sigs.k8s.io/controller-runtime/pkg/client"
	"sigs.k8s.io/controller-runtime/pkg/healthz"
	crzap "sigs.k8s.io/controller-runtime/pkg/log/zap"
	// +kubebuilder:scaffold:imports
)

var (
	scheme   = runtime.NewScheme()
	setupLog = ctrl.Log.WithName("setup")
)

var (
	logLevel    = flag.String("log-level", "INFO", "Minimum log level. For example, DEBUG, INFO, WARNING, ERROR. Defaulted to INFO if unspecified.")
<<<<<<< HEAD
	metricsAddr = flag.String("metrics-addr", ":8080", "The address the metric endpoint binds to.")
	healthAddr  = flag.String("health-addr", ":9090", "The address to which the health endpoint binds.")
=======
	metricsAddr = flag.String("metrics-addr", "0", "The address the metric endpoint binds to.")
>>>>>>> e990a812
	port        = flag.Int("port", 443, "port for the server. defaulted to 443 if unspecified ")
	certDir     = flag.String("cert-dir", "/certs", "The directory where certs are stored, defaults to /certs")
)

func init() {
	_ = clientgoscheme.AddToScheme(scheme)

	_ = api.AddToScheme(scheme)

	_ = configv1alpha1.AddToScheme(scheme)
	// +kubebuilder:scaffold:scheme
}

func main() {
	flag.Parse()

	switch *logLevel {
	case "DEBUG":
		ctrl.SetLogger(crzap.Logger(true))
	case "WARNING", "ERROR":
		setLoggerForProduction()
	case "INFO":
		fallthrough
	default:
		ctrl.SetLogger(crzap.Logger(false))
	}
	ctrl.SetLogger(crzap.Logger(true))

	mgr, err := ctrl.NewManager(ctrl.GetConfigOrDie(), ctrl.Options{
		Scheme:                 scheme,
		MetricsBindAddress:     *metricsAddr,
		LeaderElection:         false,
		Port:                   *port,
		CertDir:                *certDir,
		HealthProbeBindAddress: *healthAddr,
	})
	if err != nil {
		setupLog.Error(err, "unable to start manager")
		os.Exit(1)
	}

	// initialize OPA
	driver := local.New(local.Tracing(false))
	backend, err := opa.NewBackend(opa.Driver(driver))
	if err != nil {
		setupLog.Error(err, "unable to set up OPA backend")
		os.Exit(1)
	}
	client, err := backend.NewClient(opa.Targets(&target.K8sValidationTarget{}))
	if err != nil {
		setupLog.Error(err, "unable to set up OPA client")
	}

	wm, err := watch.New(mgr.GetConfig())
	if err != nil {
		setupLog.Error(err, "unable to create watch manager")
		os.Exit(1)
	}
	if err := mgr.Add(wm); err != nil {
		setupLog.Error(err, "unable to register watch manager to the manager")
		os.Exit(1)
	}

	// Setup all Controllers
	setupLog.Info("Setting up controller")
	if err := controller.AddToManager(mgr, client, wm); err != nil {
		setupLog.Error(err, "unable to register controllers to the manager")
		os.Exit(1)
	}

	setupLog.Info("setting up webhooks")
	if err := webhook.AddToManager(mgr, client); err != nil {
		setupLog.Error(err, "unable to register webhooks to the manager")
		os.Exit(1)
	}

	setupLog.Info("setting up audit")
	if err := audit.AddToManager(mgr, client); err != nil {
		setupLog.Error(err, "unable to register audit to the manager")
		os.Exit(1)
	}

	setupLog.Info("setting up upgrade")
	if err := upgrade.AddToManager(mgr); err != nil {
		setupLog.Error(err, "unable to register upgrade to the manager")
		os.Exit(1)
	}

	setupLog.Info("setting up metrics")
	if err := metrics.AddToManager(mgr); err != nil {
		setupLog.Error(err, "unable to register metrics to the manager")
		os.Exit(1)
	}

	// +kubebuilder:scaffold:builder

	if err := mgr.AddReadyzCheck("default", healthz.Ping); err != nil {
		setupLog.Error(err, "unable to create ready check")
		os.Exit(1)
	}
	if err := mgr.AddHealthzCheck("default", healthz.Ping); err != nil {
		setupLog.Error(err, "unable to create health check")
		os.Exit(1)
	}

	setupLog.Info("starting manager")
	hadError := false
	if err := mgr.Start(ctrl.SetupSignalHandler()); err != nil {
		setupLog.Error(err, "problem running manager")
		hadError = true
	}

	// wm.Pause() blocks until the watch manager has stopped and ensures it does
	// not restart
	if err := wm.Pause(); err != nil {
		setupLog.Error(err, "could not pause watch manager, attempting cleanup anyway")
	}

	// Unfortunately there is no way to block until all child
	// goroutines of the manager have finished, so sleep long
	// enough for dangling reconciles to finish
	// time.Sleep(5 * time.Second)
	time.Sleep(5 * time.Second)

	// Create a fresh client to be sure RESTmapper is up-to-date
	setupLog.Info("cleaning state...")
	cli, err := k8sCli.New(mgr.GetConfig(), k8sCli.Options{Scheme: mgr.GetScheme(), Mapper: nil})
	if err != nil {
		setupLog.Error(err, "unable to create cleanup client")
		os.Exit(1)
	}

	// Clean up sync finalizers
	// This logic should be disabled if OPA is run as a sidecar
	syncCleaned := make(chan struct{})
	go configController.TearDownState(cli, syncCleaned)

	// Clean up constraint finalizers
	templatesCleaned := make(chan struct{})
	go constrainttemplate.TearDownState(cli, templatesCleaned)

	<-syncCleaned
	<-templatesCleaned
	setupLog.Info("state cleaned")
	if hadError {
		os.Exit(1)
	}
}

func setLoggerForProduction() {
	sink := zapcore.AddSync(os.Stderr)
	var opts []zap.Option
	encCfg := zap.NewProductionEncoderConfig()
	enc := zapcore.NewJSONEncoder(encCfg)
	lvl := zap.NewAtomicLevelAt(zap.WarnLevel)
	opts = append(opts, zap.AddStacktrace(zap.ErrorLevel),
		zap.WrapCore(func(core zapcore.Core) zapcore.Core {
			return zapcore.NewSampler(core, time.Second, 100, 100)
		}))
	opts = append(opts, zap.AddCallerSkip(1), zap.ErrorOutput(sink))
	zlog := zap.New(zapcore.NewCore(&crzap.KubeAwareEncoder{Encoder: enc, Verbose: false}, sink, lvl))
	zlog = zlog.WithOptions(opts...)
	newlogger := zapr.NewLogger(zlog)
	ctrl.SetLogger(newlogger)
}<|MERGE_RESOLUTION|>--- conflicted
+++ resolved
@@ -53,12 +53,8 @@
 
 var (
 	logLevel    = flag.String("log-level", "INFO", "Minimum log level. For example, DEBUG, INFO, WARNING, ERROR. Defaulted to INFO if unspecified.")
-<<<<<<< HEAD
-	metricsAddr = flag.String("metrics-addr", ":8080", "The address the metric endpoint binds to.")
 	healthAddr  = flag.String("health-addr", ":9090", "The address to which the health endpoint binds.")
-=======
 	metricsAddr = flag.String("metrics-addr", "0", "The address the metric endpoint binds to.")
->>>>>>> e990a812
 	port        = flag.Int("port", 443, "port for the server. defaulted to 443 if unspecified ")
 	certDir     = flag.String("cert-dir", "/certs", "The directory where certs are stored, defaults to /certs")
 )
