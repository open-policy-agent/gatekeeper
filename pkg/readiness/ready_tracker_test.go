--- conflicted
+++ resolved
@@ -411,20 +411,16 @@
 	g.Expect(err).NotTo(gomega.HaveOccurred(), "applying fixtures")
 
 	mgr, _ := setupManager(t)
-<<<<<<< HEAD
-	tracker, err := readiness.SetupTracker(mgr, false, false)
-=======
 
 	// Setup tracker with namespaced client to avoid "noise" (control-plane-managed configmaps) from kube-system
 	lister := namespacedLister{
 		lister:    mgr.GetAPIReader(),
 		namespace: "gatekeeper-system",
 	}
-	tracker := readiness.NewTracker(lister, false)
+	tracker := readiness.NewTracker(lister, false, false)
 	err = mgr.Add(manager.RunnableFunc(func(ctx context.Context) error {
 		return tracker.Run(ctx)
 	}))
->>>>>>> 9f4ad4f2
 	g.Expect(err).NotTo(gomega.HaveOccurred(), "setting up tracker")
 
 	ctx, cancelFunc := context.WithCancel(context.Background())
