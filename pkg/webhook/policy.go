package webhook

import (
	"context"
	"errors"
	"flag"
	"fmt"
	"net/http"
	"strings"
	"time"

	opa "github.com/open-policy-agent/frameworks/constraint/pkg/client"
	"github.com/open-policy-agent/frameworks/constraint/pkg/core/templates"
	rtypes "github.com/open-policy-agent/frameworks/constraint/pkg/types"
	"github.com/open-policy-agent/gatekeeper/api"
	"github.com/open-policy-agent/gatekeeper/api/v1alpha1"
	"github.com/open-policy-agent/gatekeeper/pkg/controller/config"
	"github.com/open-policy-agent/gatekeeper/pkg/util"
	admissionv1beta1 "k8s.io/api/admission/v1beta1"
	authenticationv1 "k8s.io/api/authentication/v1"
	metav1 "k8s.io/apimachinery/pkg/apis/meta/v1"
	"k8s.io/apimachinery/pkg/apis/meta/v1/unstructured"
	k8sruntime "k8s.io/apimachinery/pkg/runtime"
	"k8s.io/apimachinery/pkg/runtime/serializer"
	"sigs.k8s.io/controller-runtime/pkg/client"
	"sigs.k8s.io/controller-runtime/pkg/manager"
	logf "sigs.k8s.io/controller-runtime/pkg/runtime/log"
	"sigs.k8s.io/controller-runtime/pkg/webhook/admission"
)

func init() {
	AddToManagerFuncs = append(AddToManagerFuncs, AddPolicyWebhook)
	api.AddToScheme(runtimeScheme)
}

var log = logf.Log.WithName("webhook")

var (
	runtimeScheme                      = k8sruntime.NewScheme()
	codecs                             = serializer.NewCodecFactory(runtimeScheme)
	deserializer                       = codecs.UniversalDeserializer()
	disableEnforcementActionValidation = flag.Bool("disable-enforcementaction-validation", false, "disable validation of the enforcementAction field of a constraint")
	webhookName                        = flag.String("webhook-name", "validation.gatekeeper.sh", "DEPRECATED: set this on the manifest YAML if needed")
	disableCertRotation                = flag.Bool("disable-cert-rotation", false, "disable automatic generation and rotation of webhook TLS certificates/keys")
)

<<<<<<< HEAD
// AddPolicyWebhook registers the policy webhook server with the manager
// below: notations add permissions kube-mgmt needs. Access cannot yet be restricted on a namespace-level granularity
=======
var supportedEnforcementActions = []string{
	"deny",
	"dryrun",
}

// +kubebuilder:webhook:verbs=create;update,path=/v1/admit,mutating=false,failurePolicy=ignore,groups=*,resources=*,versions=*,name=validation.gatekeeper.sh
>>>>>>> f6e78b34
// +kubebuilder:rbac:groups=*,resources=*,verbs=get;list;watch
// +kubebuilder:rbac:groups="",resources=configmaps,verbs=get;list;watch;create;update;patch;delete

// AddPolicyWebhook registers the policy webhook server with the manager
func AddPolicyWebhook(mgr manager.Manager, opa *opa.Client) error {
	wh := &admission.Webhook{Handler: &validationHandler{opa: opa, client: mgr.GetClient()}}
	mgr.GetWebhookServer().Register("/v1/admit", wh)

	if !*disableCertRotation {
		log.Info("cert rotation is enabled")
		if err := AddRotator(mgr); err != nil {
			return err
		}
	} else {
		log.Info("cert rotation is disabled")
	}
	return nil
}

var _ admission.Handler = &validationHandler{}

type validationHandler struct {
	opa      *opa.Client
	client   client.Client
	reporter StatsReporter

	// for testing
	injectedConfig *v1alpha1.Config
}

// Handle the validation request
func (h *validationHandler) Handle(ctx context.Context, req admission.Request) admission.Response {
	log := log.WithValues("hookType", "validation")

	var timeStart = time.Now()
	reporter, err := NewStatsReporter()
	if err != nil {
		log.Error(err, "StatsReporter could not start")
	}
	h.reporter = reporter

	if isGkServiceAccount(req.AdmissionRequest.UserInfo) {
		return admission.ValidationResponse(true, "Gatekeeper does not self-manage")
	}

	if req.AdmissionRequest.Operation == admissionv1beta1.Delete {
		// oldObject is the existing object.
		// It is null for DELETE operations in API servers prior to v1.15.0.
		// https://github.com/kubernetes/website/pull/14671
		if req.AdmissionRequest.OldObject.Raw == nil {
			vResp := admission.ValidationResponse(false, "For admission webhooks registered for DELETE operations, please use Kubernetes v1.15.0+.")
			vResp.Result.Code = http.StatusInternalServerError
			return vResp
		} else {
			// For admission webhooks registered for DELETE operations on k8s built APIs or CRDs,
			// the apiserver now sends the existing object as admissionRequest.Request.OldObject to the webhook
			// object is the new object being admitted.
			// It is null for DELETE operations.
			// https://github.com/kubernetes/kubernetes/pull/76346
			req.AdmissionRequest.Object = req.AdmissionRequest.OldObject
		}
	}

	if userErr, err := h.validateGatekeeperResources(ctx, req); err != nil {
		vResp := admission.ValidationResponse(false, err.Error())
		if vResp.Result == nil {
			vResp.Result = &metav1.Status{}
		}
		if userErr {
			vResp.Result.Code = http.StatusUnprocessableEntity
		} else {
			vResp.Result.Code = http.StatusInternalServerError
		}
		return vResp
	}

	var requestResponse string
	defer func() {
		if h.reporter != nil {
			h.reporter.ReportRequest(requestResponse, time.Since(timeStart))
		}
	}()

	resp, err := h.reviewRequest(ctx, req)
	if err != nil {
		log.Error(err, "error executing query")
		vResp := admission.ValidationResponse(false, err.Error())
		if vResp.Result == nil {
			vResp.Result = &metav1.Status{}
		}
<<<<<<< HEAD
		vResp.Response.Result.Code = http.StatusInternalServerError
		requestResponse = "error"
=======
		vResp.Result.Code = http.StatusInternalServerError
>>>>>>> f6e78b34
		return vResp
	}

	res := resp.Results()
	if len(res) != 0 {
		var msgs []string
		for _, r := range res {
			if r.EnforcementAction == "deny" {
				msgs = append(msgs, fmt.Sprintf("[denied by %s] %s", r.Constraint.GetName(), r.Msg))
			}
		}
		if len(msgs) > 0 {
			vResp := admission.ValidationResponse(false, strings.Join(msgs, "\n"))
			if vResp.Result == nil {
				vResp.Result = &metav1.Status{}
			}
<<<<<<< HEAD

			requestResponse = "deny"
			vResp.Response.Result.Code = http.StatusForbidden
=======
			vResp.Result.Code = http.StatusForbidden
>>>>>>> f6e78b34
			return vResp
		}
	}

	requestResponse = "allow"
	return admission.ValidationResponse(true, "")
}

func (h *validationHandler) getConfig(ctx context.Context) (*v1alpha1.Config, error) {
	if h.injectedConfig != nil {
		return h.injectedConfig, nil
	}
	if h.client == nil {
		return nil, errors.New("no client available to retrieve validation config")
	}
	cfg := &v1alpha1.Config{}
	return cfg, h.client.Get(ctx, config.CfgKey, cfg)
}

func isGkServiceAccount(user authenticationv1.UserInfo) bool {
	saGroup := fmt.Sprintf("system:serviceaccounts:%s", util.GetNamespace())
	for _, g := range user.Groups {
		if g == saGroup {
			return true
		}
	}
	return false
}

// validateGatekeeperResources returns whether an issue is user error (vs internal) and any errors
// validating internal resources
func (h *validationHandler) validateGatekeeperResources(ctx context.Context, req admission.Request) (bool, error) {
	if req.AdmissionRequest.Kind.Group == "templates.gatekeeper.sh" && req.AdmissionRequest.Kind.Kind == "ConstraintTemplate" {
		return h.validateTemplate(ctx, req)
	}
	if req.AdmissionRequest.Kind.Group == "constraints.gatekeeper.sh" {
		return h.validateConstraint(ctx, req)
	}
	return false, nil
}

func (h *validationHandler) validateTemplate(ctx context.Context, req admission.Request) (bool, error) {
	templ, _, err := deserializer.Decode(req.AdmissionRequest.Object.Raw, nil, nil)
	if err != nil {
		return false, err
	}
	unversioned := &templates.ConstraintTemplate{}
	if err := runtimeScheme.Convert(templ, unversioned, nil); err != nil {
		return false, err
	}
	if _, err := h.opa.CreateCRD(ctx, unversioned); err != nil {
		return true, err
	}
	return false, nil
}

func (h *validationHandler) validateConstraint(ctx context.Context, req admission.Request) (bool, error) {
	obj := &unstructured.Unstructured{}
	if _, _, err := deserializer.Decode(req.AdmissionRequest.Object.Raw, nil, obj); err != nil {
		return false, err
	}
	if err := h.opa.ValidateConstraint(ctx, obj); err != nil {
		return true, err
	}

	enforcementActionString, found, err := unstructured.NestedString(obj.Object, "spec", "enforcementAction")
	if err != nil {
		return false, err
	}
	if found && enforcementActionString != "" {
		if *disableEnforcementActionValidation == false {
			err = util.ValidateEnforcementAction(enforcementActionString)
			if err != nil {
				return false, err
			}
		}
	} else {
		return true, nil
	}
	return false, nil
}

// traceSwitch returns true if a request should be traced
func (h *validationHandler) reviewRequest(ctx context.Context, req admission.Request) (*rtypes.Responses, error) {
	cfg, _ := h.getConfig(ctx)
	traceEnabled := false
	dump := false
	for _, trace := range cfg.Spec.Validation.Traces {
		if trace.User != req.AdmissionRequest.UserInfo.Username {
			continue
		}
		gvk := v1alpha1.GVK{
			Group:   req.AdmissionRequest.Kind.Group,
			Version: req.AdmissionRequest.Kind.Version,
			Kind:    req.AdmissionRequest.Kind.Kind,
		}
		if gvk == trace.Kind {
			traceEnabled = true
			if trace.Dump == "All" {
				dump = true
			}
		}
	}

	resp, err := h.opa.Review(ctx, req.AdmissionRequest, opa.Tracing(traceEnabled))
	if traceEnabled {
		log.Info(resp.TraceDump())
	}
	if dump {
		dump, err := h.opa.Dump(ctx)
		if err != nil {
			log.Error(err, "dump error")
		} else {
			log.Info(dump)
		}
	}
	return resp, err
}<|MERGE_RESOLUTION|>--- conflicted
+++ resolved
@@ -44,17 +44,7 @@
 	disableCertRotation                = flag.Bool("disable-cert-rotation", false, "disable automatic generation and rotation of webhook TLS certificates/keys")
 )
 
-<<<<<<< HEAD
-// AddPolicyWebhook registers the policy webhook server with the manager
-// below: notations add permissions kube-mgmt needs. Access cannot yet be restricted on a namespace-level granularity
-=======
-var supportedEnforcementActions = []string{
-	"deny",
-	"dryrun",
-}
-
 // +kubebuilder:webhook:verbs=create;update,path=/v1/admit,mutating=false,failurePolicy=ignore,groups=*,resources=*,versions=*,name=validation.gatekeeper.sh
->>>>>>> f6e78b34
 // +kubebuilder:rbac:groups=*,resources=*,verbs=get;list;watch
 // +kubebuilder:rbac:groups="",resources=configmaps,verbs=get;list;watch;create;update;patch;delete
 
@@ -145,12 +135,8 @@
 		if vResp.Result == nil {
 			vResp.Result = &metav1.Status{}
 		}
-<<<<<<< HEAD
-		vResp.Response.Result.Code = http.StatusInternalServerError
+		vResp.Result.Code = http.StatusInternalServerError
 		requestResponse = "error"
-=======
-		vResp.Result.Code = http.StatusInternalServerError
->>>>>>> f6e78b34
 		return vResp
 	}
 
@@ -167,13 +153,8 @@
 			if vResp.Result == nil {
 				vResp.Result = &metav1.Status{}
 			}
-<<<<<<< HEAD
-
+			vResp.Result.Code = http.StatusForbidden
 			requestResponse = "deny"
-			vResp.Response.Result.Code = http.StatusForbidden
-=======
-			vResp.Result.Code = http.StatusForbidden
->>>>>>> f6e78b34
 			return vResp
 		}
 	}
