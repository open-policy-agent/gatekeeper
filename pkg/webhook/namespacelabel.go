package webhook

import (
	"context"
	"encoding/json"
	"flag"
	"fmt"
	"net/http"
	"strings"

	opa "github.com/open-policy-agent/frameworks/constraint/pkg/client"
	"github.com/open-policy-agent/gatekeeper/pkg/controller/config/process"
	"github.com/open-policy-agent/gatekeeper/pkg/mutation"
	"github.com/open-policy-agent/gatekeeper/pkg/util"
	"github.com/pkg/errors"
	admissionv1 "k8s.io/api/admission/v1"
	"k8s.io/apimachinery/pkg/apis/meta/v1/unstructured"
	"sigs.k8s.io/controller-runtime/pkg/manager"
	"sigs.k8s.io/controller-runtime/pkg/webhook/admission"
)

var (
	exemptNamespace       = util.NewFlagSet()
	exemptNamespacePrefix = util.NewFlagSet()
)

func init() {
	AddToManagerFuncs = append(AddToManagerFuncs, AddLabelWebhook)
	flag.Var(exemptNamespace, "exempt-namespace", "The specified namespace is allowed to set the admission.gatekeeper.sh/ignore label. To exempt multiple namespaces, this flag can be declared more than once.")
	flag.Var(exemptNamespacePrefix, "exempt-namespace-prefix", "A namespace with the specified prefix is allowed to set the admission.gatekeeper.sh/ignore label. To exempt multiple prefixes, this flag can be declared more than once.")
}

const ignoreLabel = "admission.gatekeeper.sh/ignore"

<<<<<<< HEAD
type nsSet map[string]bool

var _ flag.Value = nsSet{}

func newNSSet() nsSet {
	return make(map[string]bool)
}

func (l nsSet) String() string {
	contents := make([]string, 0)
	for k := range l {
		contents = append(contents, k)
	}
	return fmt.Sprintf("%s", contents)
}

func (l nsSet) Set(s string) error {
	l[s] = true
	return nil
}

// +kubebuilder:webhook:verbs=CREATE;UPDATE,path=/v1/admitlabel,mutating=false,failurePolicy=fail,groups="",resources=namespaces,versions=*,name=check-ignore-label.gatekeeper.sh,sideEffects=None,admissionReviewVersions=v1;v1beta1
=======
// +kubebuilder:webhook:verbs=CREATE;UPDATE,path=/v1/admitlabel,mutating=false,failurePolicy=fail,groups="",resources=namespaces,versions=*,name=check-ignore-label.gatekeeper.sh
>>>>>>> aa20de6a

// AddLabelWebhook registers the label webhook server with the manager
func AddLabelWebhook(mgr manager.Manager, _ *opa.Client, _ *process.Excluder, mutationCache *mutation.System) error {
	wh := &admission.Webhook{Handler: &namespaceLabelHandler{}}
	// TODO(https://github.com/open-policy-agent/gatekeeper/issues/661): remove log injection if the race condition in the cited bug is eliminated.
	// Otherwise we risk having unstable logger names for the webhook.
	if err := wh.InjectLogger(log); err != nil {
		return err
	}
	mgr.GetWebhookServer().Register("/v1/admitlabel", wh)
	return nil
}

var _ admission.Handler = &namespaceLabelHandler{}

type namespaceLabelHandler struct{}

func (h *namespaceLabelHandler) Handle(ctx context.Context, req admission.Request) admission.Response {
	if req.Operation == admissionv1.Delete {
		return admission.Allowed("Delete is always allowed")
	}
	if req.AdmissionRequest.Kind.Group != "" || req.AdmissionRequest.Kind.Kind != namespaceKind {
		return admission.Allowed("Not a namespace")
	}
	obj := &unstructured.Unstructured{}
	if err := json.Unmarshal(req.Object.Raw, obj); err != nil {
		r := admission.Denied(errors.Wrap(err, "while deserializing resource").Error())
		r.Result.Code = http.StatusInternalServerError
		return r
	}
	if exemptNamespace[obj.GetName()] || matchesPrefix(obj.GetName()) {
		return admission.Allowed(fmt.Sprintf("Namespace %s is allowed to set %s", obj.GetName(), ignoreLabel))
	}
	for label := range obj.GetLabels() {
		if label == ignoreLabel {
			return admission.Denied(fmt.Sprintf("Only exempt namespace can have the %s label", ignoreLabel))
		}
	}
	return admission.Allowed(fmt.Sprintf("Namespace is not setting the %s label", ignoreLabel))
}

func matchesPrefix(s string) bool {
	for p := range exemptNamespacePrefix {
		if strings.HasPrefix(s, p) {
			return true
		}
	}
	return false
}<|MERGE_RESOLUTION|>--- conflicted
+++ resolved
@@ -32,32 +32,7 @@
 
 const ignoreLabel = "admission.gatekeeper.sh/ignore"
 
-<<<<<<< HEAD
-type nsSet map[string]bool
-
-var _ flag.Value = nsSet{}
-
-func newNSSet() nsSet {
-	return make(map[string]bool)
-}
-
-func (l nsSet) String() string {
-	contents := make([]string, 0)
-	for k := range l {
-		contents = append(contents, k)
-	}
-	return fmt.Sprintf("%s", contents)
-}
-
-func (l nsSet) Set(s string) error {
-	l[s] = true
-	return nil
-}
-
 // +kubebuilder:webhook:verbs=CREATE;UPDATE,path=/v1/admitlabel,mutating=false,failurePolicy=fail,groups="",resources=namespaces,versions=*,name=check-ignore-label.gatekeeper.sh,sideEffects=None,admissionReviewVersions=v1;v1beta1
-=======
-// +kubebuilder:webhook:verbs=CREATE;UPDATE,path=/v1/admitlabel,mutating=false,failurePolicy=fail,groups="",resources=namespaces,versions=*,name=check-ignore-label.gatekeeper.sh
->>>>>>> aa20de6a
 
 // AddLabelWebhook registers the label webhook server with the manager
 func AddLabelWebhook(mgr manager.Manager, _ *opa.Client, _ *process.Excluder, mutationCache *mutation.System) error {
