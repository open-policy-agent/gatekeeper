package webhook

import (
	"context"
	"errors"
	"flag"
	"fmt"
	"strings"

	"github.com/open-policy-agent/gatekeeper/apis"
	"github.com/open-policy-agent/gatekeeper/apis/config/v1alpha1"
	"github.com/open-policy-agent/gatekeeper/pkg/controller/config/process"
	"github.com/open-policy-agent/gatekeeper/pkg/keys"
	"github.com/open-policy-agent/gatekeeper/pkg/util"
	admissionv1 "k8s.io/api/admission/v1"
	authenticationv1 "k8s.io/api/authentication/v1"
	"k8s.io/apimachinery/pkg/apis/meta/v1/unstructured"
	k8sruntime "k8s.io/apimachinery/pkg/runtime"
	"k8s.io/apimachinery/pkg/runtime/serializer"
	"k8s.io/client-go/tools/record"
	"sigs.k8s.io/controller-runtime/pkg/client"
	logf "sigs.k8s.io/controller-runtime/pkg/log"
	"sigs.k8s.io/controller-runtime/pkg/webhook/admission"
)

type requestResponse string

const (
	successResponse requestResponse = "success"
	errorResponse   requestResponse = "error"
	denyResponse    requestResponse = "deny"
	allowResponse   requestResponse = "allow"
	unknownResponse requestResponse = "unknown"
	skipResponse    requestResponse = "skip"
)

var log = logf.Log.WithName("webhook")

var (
	VwhName = "gatekeeper-validating-webhook-configuration"
	MwhName = "gatekeeper-mutating-webhook-configuration"
)

const (
	serviceAccountName = "gatekeeper-admin"
	mutationsGroup     = "mutations.gatekeeper.sh"
	namespaceKind      = "Namespace"
)

var (
	runtimeScheme                      = k8sruntime.NewScheme()
	codecs                             = serializer.NewCodecFactory(runtimeScheme)
	deserializer                       = codecs.UniversalDeserializer()
	disableEnforcementActionValidation = flag.Bool("disable-enforcementaction-validation", false, "disable validation of the enforcementAction field of a constraint")
	logDenies                          = flag.Bool("log-denies", false, "log detailed info on each deny")
	emitAdmissionEvents                = flag.Bool("emit-admission-events", false, "(alpha) emit Kubernetes events in gatekeeper namespace for each admission violation")
	serviceaccount                     = fmt.Sprintf("system:serviceaccount:%s:%s", util.GetNamespace(), serviceAccountName)
	// webhookName is deprecated, set this on the manifest YAML if needed"
)

func init() {
	_ = apis.AddToScheme(runtimeScheme)
}

func isGkServiceAccount(user authenticationv1.UserInfo) bool {
	return user.Username == serviceaccount
}

type webhookHandler struct {
	client   client.Client
	reporter StatsReporter
	// reader that will be configured to use the API server
	// obtained from mgr.GetAPIReader()
	reader client.Reader
	// for testing
	injectedConfig  *v1alpha1.Config
	processExcluder *process.Excluder
	eventRecorder   record.EventRecorder
	gkNamespace     string
}

func (h *webhookHandler) getConfig(ctx context.Context) (*v1alpha1.Config, error) {
	if h.injectedConfig != nil {
		return h.injectedConfig, nil
	}
	if h.client == nil {
		return nil, errors.New("no client available to retrieve validation config")
	}
	cfg := &v1alpha1.Config{}
	return cfg, h.client.Get(ctx, keys.Config, cfg)
}

// isGatekeeperResource returns true if the request relates to a gatekeeper resource
func (h *webhookHandler) isGatekeeperResource(ctx context.Context, req admission.Request) bool {
	if req.AdmissionRequest.Kind.Group == "templates.gatekeeper.sh" ||
		req.AdmissionRequest.Kind.Group == "constraints.gatekeeper.sh" ||
		req.AdmissionRequest.Kind.Group == mutationsGroup ||
		req.AdmissionRequest.Kind.Group == "config.gatekeeper.sh" ||
		req.AdmissionRequest.Kind.Group == "status.gatekeeper.sh" {
		return true
	}

	return false
}

func (h *webhookHandler) tracingLevel(ctx context.Context, req admission.Request) (bool, bool) {
	cfg, _ := h.getConfig(ctx)
	traceEnabled := false
	dump := false
	for _, trace := range cfg.Spec.Validation.Traces {
		if trace.User != req.AdmissionRequest.UserInfo.Username {
			continue
		}
		gvk := v1alpha1.GVK{
			Group:   req.AdmissionRequest.Kind.Group,
			Version: req.AdmissionRequest.Kind.Version,
			Kind:    req.AdmissionRequest.Kind.Kind,
		}
		if gvk == trace.Kind {
			traceEnabled = true
			if strings.EqualFold(trace.Dump, "All") {
				dump = true
			}
		}
	}
	return traceEnabled, dump
}

<<<<<<< HEAD
func (h *webhookHandler) skipExcludedNamespace(req admissionv1.AdmissionRequest) (bool, error) {
=======
func (h *webhookHandler) skipExcludedNamespace(req admissionv1beta1.AdmissionRequest, excludedProcess process.Process) (bool, error) {
>>>>>>> 6243e45a
	obj := &unstructured.Unstructured{}
	if _, _, err := deserializer.Decode(req.Object.Raw, nil, obj); err != nil {
		return false, err
	}

	isNamespaceExcluded, err := h.processExcluder.IsNamespaceExcluded(excludedProcess, obj)
	if err != nil {
		return false, err
	}

	return isNamespaceExcluded, err
}<|MERGE_RESOLUTION|>--- conflicted
+++ resolved
@@ -126,11 +126,7 @@
 	return traceEnabled, dump
 }
 
-<<<<<<< HEAD
-func (h *webhookHandler) skipExcludedNamespace(req admissionv1.AdmissionRequest) (bool, error) {
-=======
-func (h *webhookHandler) skipExcludedNamespace(req admissionv1beta1.AdmissionRequest, excludedProcess process.Process) (bool, error) {
->>>>>>> 6243e45a
+func (h *webhookHandler) skipExcludedNamespace(req admissionv1.AdmissionRequest, excludedProcess process.Process) (bool, error) {
 	obj := &unstructured.Unstructured{}
 	if _, _, err := deserializer.Decode(req.Object.Raw, nil, obj); err != nil {
 		return false, err
