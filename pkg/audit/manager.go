package audit

import (
	"container/heap"
	"context"
	"encoding/json"
	"errors"
	"flag"
	"fmt"
	"io"
	"os"
	"path"
	"strconv"
	"strings"
	"time"

	"github.com/go-logr/logr"
	constraintclient "github.com/open-policy-agent/frameworks/constraint/pkg/client"
	"github.com/open-policy-agent/frameworks/constraint/pkg/client/reviews"
	statusv1alpha1 "github.com/open-policy-agent/gatekeeper/v3/apis/status/v1alpha1"
	"github.com/open-policy-agent/gatekeeper/v3/pkg/controller/config/process"
	exportController "github.com/open-policy-agent/gatekeeper/v3/pkg/controller/export"
	"github.com/open-policy-agent/gatekeeper/v3/pkg/expansion"
	"github.com/open-policy-agent/gatekeeper/v3/pkg/export"
	exportutil "github.com/open-policy-agent/gatekeeper/v3/pkg/export/util"
	"github.com/open-policy-agent/gatekeeper/v3/pkg/logging"
	mutationtypes "github.com/open-policy-agent/gatekeeper/v3/pkg/mutation/types"
	"github.com/open-policy-agent/gatekeeper/v3/pkg/target"
	"github.com/open-policy-agent/gatekeeper/v3/pkg/util"
	corev1 "k8s.io/api/core/v1"
	apiextensionsv1 "k8s.io/apiextensions-apiserver/pkg/apis/apiextensions/v1"
	apierrors "k8s.io/apimachinery/pkg/api/errors"
	metav1 "k8s.io/apimachinery/pkg/apis/meta/v1"
	"k8s.io/apimachinery/pkg/apis/meta/v1/unstructured"
	"k8s.io/apimachinery/pkg/runtime"
	"k8s.io/apimachinery/pkg/runtime/schema"
	"k8s.io/apimachinery/pkg/types"
	"k8s.io/apimachinery/pkg/util/wait"
	"k8s.io/client-go/discovery"
	"k8s.io/client-go/kubernetes"
	"k8s.io/client-go/kubernetes/scheme"
	clientcorev1 "k8s.io/client-go/kubernetes/typed/core/v1"
	"k8s.io/client-go/tools/record"
	"sigs.k8s.io/controller-runtime/pkg/client"
	logf "sigs.k8s.io/controller-runtime/pkg/log"
	"sigs.k8s.io/controller-runtime/pkg/manager"
)

var log = logf.Log.WithName("controller").WithValues(logging.Process, "audit")

const (
	crdName                          = "constrainttemplates.templates.gatekeeper.sh"
	constraintsGV                    = "constraints.gatekeeper.sh/v1beta1"
	msgSize                          = 256
	defaultAuditInterval             = 60
	defaultConstraintViolationsLimit = 20
	defaultListLimit                 = 500
	defaultAPICacheDir               = "/tmp/audit"
)

var (
	auditInterval                = flag.Int64("audit-interval", defaultAuditInterval, "interval to run audit in seconds. defaulted to 60 secs if unspecified, 0 to disable")
	constraintViolationsLimit    = flag.Int("constraint-violations-limit", defaultConstraintViolationsLimit, "limit of number of violations per constraint. defaulted to 20 violations if unspecified")
	auditChunkSize               = flag.Int("audit-chunk-size", defaultListLimit, "(alpha) Kubernetes API chunking List results when retrieving cluster resources using discovery client. defaulted to 500 if unspecified")
	auditFromCache               = flag.Bool("audit-from-cache", false, "audit synced resources from internal cache, bypassing direct queries to Kubernetes API server")
	emitAuditEvents              = flag.Bool("emit-audit-events", false, "(alpha) emit Kubernetes events with detailed info for each violation from an audit")
	auditEventsInvolvedNamespace = flag.Bool("audit-events-involved-namespace", false, "emit audit events for each violation in the involved objects namespace, the default (false) generates events in the namespace Gatekeeper is installed in. Audit events from cluster-scoped resources will still follow the default behavior")
	auditMatchKindOnly           = flag.Bool("audit-match-kind-only", false, "only use kinds specified in all constraints for auditing cluster resources. if kind is not specified in any of the constraints, it will audit all resources (same as setting this flag to false)")
	apiCacheDir                  = flag.String("api-cache-dir", defaultAPICacheDir, "The directory where audit from api server cache are stored, defaults to /tmp/audit")
	emptyAuditResults            = newLimitQueue(0)
	logStatsAudit                = flag.Bool("log-stats-audit", false, "(alpha) log stats metrics for the audit run")
)

// Manager allows us to audit resources periodically.
type Manager struct {
	client          client.Client
	opa             *constraintclient.Client
	stopper         chan struct{}
	stopped         chan struct{}
	mgr             manager.Manager
	ucloop          *updateConstraintLoop
	reporter        *reporter
	log             logr.Logger
	processExcluder *process.Excluder
	eventRecorder   record.EventRecorder
	gkNamespace     string

	// auditCache lists objects from the audit's cache if auditFromCache is enabled.
	auditCache *CacheLister

	expansionSystem *expansion.System
	exportSystem    *export.System

	// returns the running pod injected by the main controller
	getPod func(context.Context) (*corev1.Pod, error)
}

// StatusViolation represents each violation under status.
type StatusViolation struct {
	Group              string   `json:"group"`
	Version            string   `json:"version"`
	Kind               string   `json:"kind"`
	Name               string   `json:"name"`
	Namespace          string   `json:"namespace,omitempty"`
	Message            string   `json:"message"`
	EnforcementAction  string   `json:"enforcementAction"`
	EnforcementActions []string `json:"enforcementActions,omitempty"`
}

// A max PriorityQueue implements heap.Interface and holds StatusViolation.
type SVQueue []*StatusViolation

func (svq SVQueue) Len() int { return len(svq) }

// Implements sort.Interface based on the group, version, kind, namespace, name, message and enforcement action fields.
// For Pop to give us the highest priority, use greater than here.
func (svq SVQueue) Less(i, j int) bool {
	if svq[i].Group != svq[j].Group {
		return svq[i].Group > svq[j].Group
	}
	if svq[i].Version != svq[j].Version {
		return svq[i].Version > svq[j].Version
	}
	if svq[i].Kind != svq[j].Kind {
		return svq[i].Kind > svq[j].Kind
	}
	if svq[i].Namespace != svq[j].Namespace {
		return svq[i].Namespace > svq[j].Namespace
	}
	if svq[i].Name != svq[j].Name {
		return svq[i].Name > svq[j].Name
	}
	if svq[i].Message != svq[j].Message {
		return svq[i].Message > svq[j].Message
	}
	return svq[i].EnforcementAction > svq[j].EnforcementAction
}

func (svq SVQueue) Swap(i, j int) {
	svq[i], svq[j] = svq[j], svq[i]
}

func (svq *SVQueue) Push(x any) {
	sv, ok := x.(*StatusViolation)
	if !ok {
		return
	}
	*svq = append(*svq, sv)
}

func (svq *SVQueue) Pop() any {
	old := *svq
	n := len(old)
	sv := old[n-1]
	old[n-1] = nil
	*svq = old[:n-1]
	return sv
}

// LimitQueue implements logic to ensure priority queue len <= limit in order to provide performance guarantees on heap methods.
type LimitQueue struct {
	limit int
	svq   SVQueue
}

func newLimitQueue(l int) *LimitQueue {
	lq := LimitQueue{
		limit: l,
		svq:   make(SVQueue, 0, l),
	}
	heap.Init(&lq.svq)
	return &lq
}

func (lq *LimitQueue) Len() int { return lq.svq.Len() }

func (lq *LimitQueue) Push(x *StatusViolation) {
	heap.Push(&lq.svq, x)
	for lq.svq.Len() > lq.limit {
		heap.Pop(&lq.svq)
	}
}

func (lq *LimitQueue) Pop() *StatusViolation {
	if lq.Len() == 0 {
		return &StatusViolation{}
	}
	sv, ok := heap.Pop(&lq.svq).(*StatusViolation)
	if !ok {
		return &StatusViolation{}
	}
	return sv
}

func (lq *LimitQueue) Peek() *StatusViolation {
	if lq.Len() == 0 {
		return nil
	}
	sv := lq.Pop()
	lq.Push(sv)
	return sv
}

// nsCache is used for caching namespaces and their labels.
type nsCache struct {
	cache map[string]corev1.Namespace
}

func newNSCache() *nsCache {
	return &nsCache{
		cache: make(map[string]corev1.Namespace),
	}
}

func (c *nsCache) Get(ctx context.Context, client client.Client, namespace string) (corev1.Namespace, error) {
	if ns, ok := c.cache[namespace]; !ok {
		if err := client.Get(ctx, types.NamespacedName{Name: namespace}, &ns); err != nil {
			return corev1.Namespace{}, err
		}
		c.cache[namespace] = ns
	}

	return c.cache[namespace], nil
}

// New creates a new manager for audit.
func New(mgr manager.Manager, deps *Dependencies) (*Manager, error) {
	reporter, err := newStatsReporter()
	if err != nil {
		log.Error(err, "StatsReporter could not start")
		return nil, err
	}
	eventBroadcaster := record.NewBroadcaster()
	kubeClient := kubernetes.NewForConfigOrDie(mgr.GetConfig())
	eventBroadcaster.StartRecordingToSink(&clientcorev1.EventSinkImpl{Interface: kubeClient.CoreV1().Events("")})
	recorder := eventBroadcaster.NewRecorder(
		scheme.Scheme,
		corev1.EventSource{Component: "gatekeeper-audit"})

	am := &Manager{
		opa:             deps.Client,
		stopper:         make(chan struct{}),
		stopped:         make(chan struct{}),
		mgr:             mgr,
		reporter:        reporter,
		processExcluder: deps.ProcessExcluder,
		eventRecorder:   recorder,
		gkNamespace:     util.GetNamespace(),
		auditCache:      deps.CacheLister,
		expansionSystem: deps.ExpansionSystem,
		exportSystem:    deps.ExportSystem,
		getPod:          deps.GetPod,
	}
	return am, nil
}

// audit performs an audit then updates the status of all constraint resources with the results.
func (am *Manager) audit(ctx context.Context) error {
	startTime := time.Now()
	timestamp := startTime.UTC().Format(time.RFC3339)
	am.log = log.WithValues(logging.AuditID, timestamp)
	logStart(am.log)
	auditExportPublishingState := auditExportPublishingState{
		SuccessCount: 0,
		Errors:       make(map[string]error),
	}
	if *exportutil.ExportEnabled {
		if err := am.exportSystem.Publish(context.Background(), *exportutil.AuditConnection, *exportutil.AuditChannel, exportutil.ExportMsg{Message: exportutil.AuditStartedMsg, ID: timestamp}); err != nil {
			am.log.Error(err, "failed to export audit start message")
			auditExportPublishingState.Errors[strings.Split(err.Error(), ":")[0]] = err
		} else {
			auditExportPublishingState.SuccessCount++
		}
	}
	// record audit latency
	defer func() {
		endTime := time.Now()
		latency := endTime.Sub(startTime)
		logFinish(am.log, latency)
		if err := am.reporter.reportLatency(latency); err != nil {
			am.log.Error(err, "failed to report latency")
		}
		if err := am.reporter.reportRunEnd(endTime); err != nil {
			am.log.Error(err, "failed to report run end time")
		}
		if *exportutil.ExportEnabled {
			if err := am.exportSystem.Publish(context.Background(), *exportutil.AuditConnection, *exportutil.AuditChannel, exportutil.ExportMsg{Message: exportutil.AuditCompletedMsg, ID: timestamp}); err != nil {
				am.log.Error(err, "failed to export audit end message")
				auditExportPublishingState.Errors[strings.Split(err.Error(), ":")[0]] = err
			} else {
				auditExportPublishingState.SuccessCount++
			}
			// At the end of the Audit update the Connection status with any errors collected during publishing
			reportExportConnectionErrors(ctx, auditExportPublishingState, am.log, am.mgr.GetClient(), am.mgr.GetScheme(), am.getPod)
		}
	}()

	if err := am.reporter.reportRunStart(startTime); err != nil {
		am.log.Error(err, "failed to report run start time")
	}

	// Create a new client to get an updated RESTMapper.
	c, err := client.New(am.mgr.GetConfig(), client.Options{Scheme: am.mgr.GetScheme(), Mapper: nil})
	if err != nil {
		return err
	}
	am.client = c
	// don't audit anything until the constraintTemplate crd is in the cluster
	if err := am.ensureCRDExists(ctx); err != nil {
		am.log.Info("Audit exits, required crd has not been deployed ", "CRD", crdName)
		return nil
	}

	// get all constraint kinds
	constraintsGVKs, err := am.getAllConstraintKinds()
	if err != nil {
		// if no constraint is found with the constraint apiversion, then return
		am.log.Info("no constraint is found with apiversion", "constraint apiversion", constraintsGV)
		return nil
	}

	updateLists := make(map[util.KindVersionName]*LimitQueue)
	totalViolationsPerConstraint := make(map[util.KindVersionName]int64)
	totalViolationsPerEnforcementAction := make(map[util.EnforcementAction]int64)
	// resetting total violations per enforcement action
	for _, action := range util.KnownEnforcementActions {
		totalViolationsPerEnforcementAction[action] = 0
	}

	if *auditFromCache {
		var res []Result
		am.log.Info("Auditing from cache")
		res, errs := am.auditFromCache(ctx)
		am.log.Info("Audit from cache results", "violations", len(res))
		for _, err := range errs {
			am.log.Error(err, "Auditing")
		}

		am.addAuditResponsesToUpdateLists(updateLists, res, totalViolationsPerConstraint, totalViolationsPerEnforcementAction, timestamp, auditExportPublishingState)
	} else {
		am.log.Info("Auditing via discovery client")
		err := am.auditResources(ctx, constraintsGVKs, updateLists, totalViolationsPerConstraint, totalViolationsPerEnforcementAction, timestamp, auditExportPublishingState)
		if err != nil {
			return err
		}
	}

	// log constraints with violations
	for gvknn := range updateLists {
		ar := updateLists[gvknn].Peek()
		if ar != nil {
			logConstraint(am.log, &gvknn, ar.EnforcementAction, totalViolationsPerConstraint[gvknn])
		}
	}

	for k, v := range totalViolationsPerEnforcementAction {
		if err := am.reporter.reportTotalViolations(k, v); err != nil {
			am.log.Error(err, "failed to report total violations")
		}
	}

	// update constraints for each kind
	am.writeAuditResults(ctx, constraintsGVKs, updateLists, timestamp, totalViolationsPerConstraint)

	return nil
}

// Audits server resources via the discovery client.
func (am *Manager) auditResources(
	ctx context.Context,
	constraintsGVK []schema.GroupVersionKind,
	updateLists map[util.KindVersionName]*LimitQueue,
	totalViolationsPerConstraint map[util.KindVersionName]int64,
	totalViolationsPerEnforcementAction map[util.EnforcementAction]int64,
	timestamp string,
	auditExportPublishingState auditExportPublishingState,
) error {
	// delete all from cache dir before starting audit
	err := am.removeAllFromDir(*apiCacheDir, *auditChunkSize)
	if err != nil {
		am.log.Error(err, "unable to remove existing content from cache directory in auditResources", "apiCacheDir", *apiCacheDir)
		return err
	}

	discoveryClient, err := discovery.NewDiscoveryClientForConfig(am.mgr.GetConfig())
	if err != nil {
		return err
	}

	serverResourceLists, err := discoveryClient.ServerPreferredResources()
	if err != nil {
		if discovery.IsGroupDiscoveryFailedError(err) {
			am.log.Error(err, "Kubernetes has an orphaned APIService. Delete orphaned APIService using kubectl delete apiservice <name>")
		} else {
			return err
		}
	}

	clusterAPIResources := make(map[metav1.GroupVersion]map[string]bool)
	for _, rl := range serverResourceLists {
		gvParsed, err := schema.ParseGroupVersion(rl.GroupVersion)
		if err != nil {
			am.log.Error(err, "Error parsing GroupVersion", "GroupVersion", rl.GroupVersion)
			continue
		}

		gv := metav1.GroupVersion{
			Group:   gvParsed.Group,
			Version: gvParsed.Version,
		}
		if _, ok := clusterAPIResources[gv]; !ok {
			clusterAPIResources[gv] = make(map[string]bool)
		}
		for i := range rl.APIResources {
			for _, verb := range rl.APIResources[i].Verbs {
				if verb == "list" {
					clusterAPIResources[gv][rl.APIResources[i].Kind] = true
					break
				}
			}
		}
	}

	var errs []error
	namespaceCache := newNSCache()

	matchedKinds := make(map[string]bool)
	if *auditMatchKindOnly {
		constraintList := &unstructured.UnstructuredList{}
	constraintsLoop:
		for _, c := range constraintsGVK {
			constraintList.SetGroupVersionKind(c)
			if err = am.client.List(ctx, constraintList); err != nil {
				am.log.Error(err, "Unable to list objects for gvk", "group", c.Group, "version", c.Version, "kind", c.Kind)
				continue
			}
			for _, constraint := range constraintList.Items {
				kinds, found, err := unstructured.NestedSlice(constraint.Object, "spec", "match", "kinds")
				if err != nil {
					am.log.Error(err, "Unable to return spec.match.kinds field", "group", c.Group, "version", c.Version, "kind", c.Kind)
					// looking at all kinds if there is an error
					matchedKinds["*"] = true
					break constraintsLoop
				}
				if found {
					for _, k := range kinds {
						kind, ok := k.(map[string]interface{})
						if !ok {
							am.log.Error(errors.New("could not cast kind as map[string]"), "kind", k)
							continue
						}
						kindsKind, _, err := unstructured.NestedSlice(kind, "kinds")
						if err != nil {
							am.log.Error(err, "Unable to return kinds.kinds field", "group", c.Group, "version", c.Version, "kind", c.Kind)
							continue
						}
						for _, kk := range kindsKind {
							kks, ok := kk.(string)
							if !ok {
								err := fmt.Errorf("invalid kinds.kinds value type %#v, want string", kk)
								am.log.Error(err, "group", c.Group, "version", c.Version, "kind", c.Kind)
								continue constraintsLoop
							}

							if kks == "" || kks == "*" {
								// no need to continue, all kinds are included
								matchedKinds["*"] = true
								break constraintsLoop
							}
							// adding constraint match kind to matchedKinds list
							matchedKinds[kks] = true
						}
					}
				} else {
					// if constraint doesn't have match kinds defined, we will look at all kinds
					matchedKinds["*"] = true
					break constraintsLoop
				}
			}
		}
	} else {
		matchedKinds["*"] = true
	}

	for gv, gvKinds := range clusterAPIResources {
	kindsLoop:
		for kind := range gvKinds {
			am.log.V(logging.DebugLevel).Info("Listing objects for GVK", "group", gv.Group, "version", gv.Version, "kind", kind)
			// delete all existing folders from cache dir before starting next kind
			err := am.removeAllFromDir(*apiCacheDir, *auditChunkSize)
			if err != nil {
				am.log.Error(err, "unable to remove existing content from cache directory in kindsLoop", "apiCacheDir", *apiCacheDir)
				return err
			}
			// tracking number of folders created for this kind
			folderCount := 0
			_, matchAll := matchedKinds["*"]
			if _, found := matchedKinds[kind]; !found && !matchAll {
				continue
			}

			objList := &unstructured.UnstructuredList{}
			opts := &client.ListOptions{
				Limit: int64(*auditChunkSize),
			}
			resourceVersion := ""
			subPath := ""
			for {
				objList.SetGroupVersionKind(schema.GroupVersionKind{
					Group:   gv.Group,
					Version: gv.Version,
					Kind:    kind + "List",
				})
				objList.SetResourceVersion(resourceVersion)

				err := am.client.List(ctx, objList, opts)
				if err != nil {
					am.log.Error(err, "Unable to list objects for gvk", "group", gv.Group, "version", gv.Version, "kind", kind)
					continue kindsLoop
				}
				// for each batch, create a parent folder
				// prefix kind to avoid delays in removeall
				subPath = fmt.Sprintf("%s_%d", kind, folderCount)
				parentDir := path.Join(*apiCacheDir, subPath)
				if err := os.Mkdir(parentDir, 0o750); err != nil {
					am.log.Error(err, "Unable to create parentDir", "parentDir", parentDir)
					continue kindsLoop
				}
				folderCount++
				for index := range objList.Items {
					isExcludedNamespace, err := am.skipExcludedNamespace(&objList.Items[index])
					if err != nil {
						log.Error(err, "error while excluding namespaces")
					}

					if isExcludedNamespace {
						continue
					}

					fileName := fmt.Sprintf("%d", index)
					destFile := path.Join(*apiCacheDir, subPath, fileName)
					item := objList.Items[index]
					jsonBytes, err := item.MarshalJSON()
					if err != nil {
						log.Error(err, "error while marshaling unstructured object to JSON")
						continue
					}
					if err := os.WriteFile(destFile, jsonBytes, 0o600); err != nil {
						log.Error(err, "error writing data to file")
						continue
					}
				}

				resourceVersion = objList.GetResourceVersion()
				opts.Continue = objList.GetContinue()
				if opts.Continue == "" {
					am.log.V(logging.DebugLevel).Info("Finished listing objects for GVK", "group", gv.Group, "version", gv.Version, "kind", kind)
					break
				}
				am.log.V(logging.DebugLevel).Info("Requesting next chunk of objects for GVK", "group", gv.Group, "version", gv.Version, "kind", kind)
			}
			// Loop through all subDirs to review all files for this kind.
			am.log.V(logging.DebugLevel).Info("Reviewing objects for GVK", "group", gv.Group, "version", gv.Version, "kind", kind)
			err = am.reviewObjects(ctx, kind, folderCount, namespaceCache, updateLists, totalViolationsPerConstraint, totalViolationsPerEnforcementAction, timestamp, auditExportPublishingState)
			if err != nil {
				errs = append(errs, err)
				continue
			}
			am.log.V(logging.DebugLevel).Info("Review complete for GVK", "group", gv.Group, "version", gv.Version, "kind", kind)
		}
	}

	if len(errs) > 0 {
		return mergeErrors(errs)
	}
	return nil
}

func (am *Manager) auditFromCache(ctx context.Context) ([]Result, []error) {
	objs, err := am.auditCache.ListObjects(ctx)
	if err != nil {
		return nil, []error{fmt.Errorf("unable to list objects from audit cache: %w", err)}
	}
	nsMap, err := nsMapFromObjs(objs)
	if err != nil {
		return nil, []error{fmt.Errorf("unable to build namespaces from cache: %w", err)}
	}

	var results []Result

	var errs []error
	for i := range objs {
		// Prevent referencing loop variables directly.
		obj := objs[i]
		ns, exists := nsMap[obj.GetNamespace()]
		if !exists {
			ns = nil
		}

		excluded, err := am.skipExcludedNamespace(&obj)
		if err != nil {
			am.log.Error(err, fmt.Sprintf("Unable to exclude object namespace for audit from cache %v %s/%s", obj.GroupVersionKind().String(), obj.GetNamespace(), obj.GetName()))
			continue
		}

		if excluded {
			am.log.V(logging.DebugLevel).Info(fmt.Sprintf("excluding object from audit from cache %v %s/%s", obj.GroupVersionKind().String(), obj.GetNamespace(), obj.GetName()))
			continue
		}

		au := &target.AugmentedUnstructured{
			Object:    obj,
			Namespace: ns,
		}
		resp, err := am.opa.Review(ctx, au, reviews.EnforcementPoint(util.AuditEnforcementPoint), reviews.Stats(*logStatsAudit))
		if err != nil {
			am.log.Error(err, fmt.Sprintf("Unable to review object from audit cache %v %s/%s", obj.GroupVersionKind().String(), obj.GetNamespace(), obj.GetName()))
			continue
		}

		if *logStatsAudit {
			logging.LogStatsEntries(
				am.opa,
				am.log.WithValues(logging.EventType, "audit_cache_stats"),
				resp.StatsEntries,
				"audit from cache review request stats",
			)
		}

		for _, r := range resp.Results() {
			results = append(results, Result{
				Result: r,
				obj:    &obj,
			})
		}
	}

	return results, errs
}

// nsMapFromObjs creates a mapping of namespaceName -> corev1.Namespace for
// every Namespace in input `objs`.
func nsMapFromObjs(objs []unstructured.Unstructured) (map[string]*corev1.Namespace, error) {
	nsMap := make(map[string]*corev1.Namespace)
	for _, obj := range objs {
		if obj.GetKind() != "Namespace" {
			continue
		}

		var ns corev1.Namespace
		err := runtime.DefaultUnstructuredConverter.FromUnstructured(obj.Object, &ns)
		if err != nil {
			return nil, fmt.Errorf("error converting cached namespace %s from unstructured: %w", obj.GetName(), err)
		}
		nsMap[obj.GetName()] = &ns
	}

	return nsMap, nil
}

func (am *Manager) reviewObjects(ctx context.Context, kind string, folderCount int, nsCache *nsCache,
	updateLists map[util.KindVersionName]*LimitQueue,
	totalViolationsPerConstraint map[util.KindVersionName]int64,
	totalViolationsPerEnforcementAction map[util.EnforcementAction]int64,
	timestamp string,
	auditExportPublishingState auditExportPublishingState,
) error {
	for i := 0; i < folderCount; i++ {
		// cache directory structure:
		// apiCacheDir/kind_folderIndex/fileIndex
		subDir := fmt.Sprintf("%s_%d", kind, i)
		pDir := path.Join(*apiCacheDir, subDir)

		files, err := am.getFilesFromDir(pDir, *auditChunkSize)
		if err != nil {
			am.log.Error(err, "Unable to get files from directory")
			continue
		}
		for _, fileName := range files {
			contents, err := os.ReadFile(path.Join(pDir, fileName)) // #nosec G304
			if err != nil {
				am.log.Error(err, "Unable to get content from file", "fileName", fileName)
				continue
			}
			objFile, err := am.readUnstructured(contents)
			if err != nil {
				am.log.Error(err, "Unable to get unstructured data from content in file", "fileName", fileName)
				continue
			}
			objNs := objFile.GetNamespace()
			var ns *corev1.Namespace
			if objNs != "" {
				nsRef, err := nsCache.Get(ctx, am.client, objNs)
				if err != nil {
					am.log.Error(err, "Unable to look up object namespace", "objNs", objNs)
					continue
				}
				ns = &nsRef
			}
			augmentedObj := target.AugmentedUnstructured{
				Object:    *objFile,
				Namespace: ns,
				Source:    mutationtypes.SourceTypeOriginal,
			}

			resp, err := am.opa.Review(ctx, augmentedObj, reviews.EnforcementPoint(util.AuditEnforcementPoint), reviews.Stats(*logStatsAudit))
			if err != nil {
				am.log.Error(err, "Unable to review object from file", "fileName", fileName, "objNs", objNs)
				continue
			}

			// Expand object and review any resultant resources
			base := &mutationtypes.Mutable{
				Object:    objFile,
				Namespace: ns,
				Username:  "",
				Source:    mutationtypes.SourceTypeOriginal,
			}
			resultants, err := am.expansionSystem.Expand(base)
			if err != nil {
				am.log.Error(err, "unable to expand object", "objName", objFile.GetName())
				continue
			}
			for _, resultant := range resultants {
				au := target.AugmentedUnstructured{
					Object:    *resultant.Obj,
					Namespace: ns,
					Source:    mutationtypes.SourceTypeGenerated,
				}
				resultantResp, err := am.opa.Review(ctx, au, reviews.EnforcementPoint(util.AuditEnforcementPoint), reviews.Stats(*logStatsAudit))
				if err != nil {
					am.log.Error(err, "Unable to review expanded object", "objName", (*resultant.Obj).GetName(), "objNs", ns)
					continue
				}
				expansion.OverrideEnforcementAction(resultant.EnforcementAction, resultantResp)
				expansion.AggregateResponses(resultant.TemplateName, resp, resultantResp)
				expansion.AggregateStats(resultant.TemplateName, resp, resultantResp)
			}

			if *logStatsAudit {
				logging.LogStatsEntries(
					am.opa,
					am.log.WithValues(logging.EventType, "audit_stats"),
					resp.StatsEntries,
					"audit review request stats",
				)
			}

			if len(resp.Results()) > 0 {
				results := ToResults(&augmentedObj.Object, resp)
				am.addAuditResponsesToUpdateLists(updateLists, results, totalViolationsPerConstraint, totalViolationsPerEnforcementAction, timestamp, auditExportPublishingState)
			}
		}
	}
	return nil
}

func (am *Manager) getFilesFromDir(directory string, batchSize int) (files []string, err error) {
	files = []string{}
	dir, err := os.Open(directory)
	if err != nil {
		return files, err
	}
	defer dir.Close()
	for {
		names, err := dir.Readdirnames(batchSize)
		if errors.Is(err, io.EOF) || len(names) == 0 {
			break
		}
		if err != nil {
			return files, err
		}
		files = append(files, names...)
	}
	return files, nil
}

func (am *Manager) removeAllFromDir(directory string, batchSize int) error {
	dir, err := os.Open(directory)
	if err != nil {
		return err
	}
	defer dir.Close()
	for {
		names, err := dir.Readdirnames(batchSize)
		if errors.Is(err, io.EOF) || len(names) == 0 {
			break
		}
		for _, n := range names {
			err = os.RemoveAll(path.Join(directory, n))
			if err != nil {
				return err
			}
		}
	}
	return nil
}

func (am *Manager) readUnstructured(jsonBytes []byte) (*unstructured.Unstructured, error) {
	u := &unstructured.Unstructured{
		Object: make(map[string]interface{}),
	}
	err := json.Unmarshal(jsonBytes, u)
	if err != nil {
		return nil, err
	}
	return u, nil
}

func (am *Manager) auditManagerLoop(ctx context.Context) {
	ticker := time.NewTicker(time.Duration(*auditInterval) * time.Second)
	defer ticker.Stop()
	for {
		select {
		case <-ctx.Done():
			log.Info("Audit Manager close")
			close(am.stopper)
			return
		case <-ticker.C:
			if err := am.audit(ctx); err != nil {
				log.Error(err, "audit manager audit() failed")
			}
		}
	}
}

// Start implements controller.Controller.
func (am *Manager) Start(ctx context.Context) error {
	log.Info("Starting Audit Manager")
	go am.auditManagerLoop(ctx)
	<-ctx.Done()
	log.Info("Stopping audit manager workers")
	return nil
}

func (am *Manager) ensureCRDExists(ctx context.Context) error {
	crd := &apiextensionsv1.CustomResourceDefinition{}
	return am.client.Get(ctx, types.NamespacedName{Name: crdName}, crd)
}

func (am *Manager) getAllConstraintKinds() ([]schema.GroupVersionKind, error) {
	discoveryClient, err := discovery.NewDiscoveryClientForConfig(am.mgr.GetConfig())
	if err != nil {
		return nil, err
	}
	l, err := discoveryClient.ServerResourcesForGroupVersion(constraintsGV)
	if err != nil {
		return nil, err
	}
	resourceGV := strings.Split(constraintsGV, "/")
	group := resourceGV[0]
	version := resourceGV[1]
	// We have seen duplicate GVK entries on shifting to status client, remove them
	unique := make(map[schema.GroupVersionKind]bool)
	for i := range l.APIResources {
		unique[schema.GroupVersionKind{Group: group, Version: version, Kind: l.APIResources[i].Kind}] = true
	}
	var ret []schema.GroupVersionKind
	for gvk := range unique {
		ret = append(ret, gvk)
	}
	return ret, nil
}

func (am *Manager) addAuditResponsesToUpdateLists(
	updateLists map[util.KindVersionName]*LimitQueue,
	res []Result,
	totalViolationsPerConstraint map[util.KindVersionName]int64,
	totalViolationsPerEnforcementAction map[util.EnforcementAction]int64,
	timestamp string,
	auditExportPublishingState auditExportPublishingState,
) {
	for _, r := range res {
		constraint := r.Constraint
		key := util.GetUniqueKey(*constraint)
		keyQueue, ok := updateLists[key]
		if !ok {
			keyQueue = newLimitQueue(*constraintViolationsLimit)
			updateLists[key] = keyQueue
		}

		totalViolationsPerConstraint[key]++
		ea := util.EnforcementAction(r.EnforcementAction)
		totalViolationsPerEnforcementAction[ea]++

		gvk := r.obj.GroupVersionKind()
		namespace := r.obj.GetNamespace()
		name := r.obj.GetName()
		msg := r.Msg
		if len(msg) > msgSize {
			msg = truncateString(msg, msgSize)
		}
		violation := &StatusViolation{
			Group:              gvk.Group,
			Version:            gvk.Version,
			Kind:               gvk.Kind,
			Namespace:          namespace,
			Name:               name,
			Message:            msg,
			EnforcementAction:  r.EnforcementAction,
			EnforcementActions: r.ScopedEnforcementActions,
		}
		// since keyQueue is a LimitQueue, it guarantees len <= limit after a push.
		// the limit on size ensures Push() has O(1) time complexity.
		keyQueue.Push(violation)

		details := r.Metadata["details"]
		labels := r.obj.GetLabels()
		logViolation(am.log, constraint, ea, r.ScopedEnforcementActions, gvk, namespace, name, msg, details, labels)
		if *exportutil.ExportEnabled {
			if err := am.exportSystem.Publish(context.Background(), *exportutil.AuditConnection, *exportutil.AuditChannel, violationMsg(constraint, ea, r.ScopedEnforcementActions, gvk, namespace, name, msg, details, labels, timestamp)); err != nil {
				auditExportPublishingState.Errors[strings.Split(err.Error(), ":")[0]] = err
			} else {
				auditExportPublishingState.SuccessCount++
			}
		}
		if *emitAuditEvents {
			log.Info("Warning: Alpha flag emit-audit-events is set to true. This flag may change in the future.")
			uid := r.obj.GetUID()
			rv := r.obj.GetResourceVersion()
			emitEvent(constraint, timestamp, ea, strings.Join(r.ScopedEnforcementActions, ","), gvk, namespace, name, rv, msg, am.gkNamespace, uid, am.eventRecorder)
		}
	}
}

func (am *Manager) writeAuditResults(ctx context.Context, constraintsGVKs []schema.GroupVersionKind, updateLists map[util.KindVersionName]*LimitQueue, timestamp string, totalViolations map[util.KindVersionName]int64) {
	// if there is a previous reporting thread, close it before starting a new one
	if am.ucloop != nil {
		// this is closing the previous audit reporting thread
		am.log.Info("closing the previous audit reporting thread")
		close(am.ucloop.stop)
		select {
		case <-am.ucloop.stopped:
		case <-time.After(time.Duration(*auditInterval) * time.Second):
			// avoid deadlocking in cases where ucloop never stops
			// this creates potential leak of threads but avoids potential of deadlocking
			am.log.Info("timeout waiting for previous audit reporting thread to finish")
		}
	}

	am.ucloop = &updateConstraintLoop{
		client:  am.client,
		stop:    make(chan struct{}),
		stopped: make(chan struct{}),
		ul:      updateLists,
		ts:      timestamp,
		tv:      totalViolations,
		log:     am.log,
	}

	go am.ucloop.update(ctx, constraintsGVKs)
}

func (am *Manager) skipExcludedNamespace(obj *unstructured.Unstructured) (bool, error) {
	isNamespaceExcluded, err := am.processExcluder.IsNamespaceExcluded(process.Audit, obj)
	if err != nil {
		return false, err
	}

	return isNamespaceExcluded, err
}

func (ucloop *updateConstraintLoop) updateConstraintStatus(ctx context.Context, instance *unstructured.Unstructured, auditResults *LimitQueue, timestamp string, totalViolations int64) error {
	constraintName := instance.GetName()
	ucloop.log.Info("updating constraint status", "constraintName", constraintName)

	var statusViolations []interface{}
	for auditResults.Len() > 0 {
		if len(statusViolations) < *constraintViolationsLimit {
			// Append the maximum statusViolation for this constraint in sort order until constraintViolationsLimit is reached.
			statusViolations = append(statusViolations, auditResults.Pop())
		} else {
			break // end early if statusViolations is full.
		}
	}
	raw, err := json.Marshal(statusViolations)
	if err != nil {
		return err
	}
	// need to convert to []interface{}
	violations := make([]interface{}, 0)
	err = json.Unmarshal(raw, &violations)
	if err != nil {
		return err
	}
	// update constraint status auditTimestamp
	if err = unstructured.SetNestedField(instance.Object, timestamp, "status", "auditTimestamp"); err != nil {
		return err
	}
	// update constraint status totalViolations
	if err = unstructured.SetNestedField(instance.Object, totalViolations, "status", "totalViolations"); err != nil {
		return err
	}
	// update constraint status violations
	if len(violations) == 0 {
		_, found, err := unstructured.NestedSlice(instance.Object, "status", "violations")
		if err != nil {
			return err
		}
		if found {
			unstructured.RemoveNestedField(instance.Object, "status", "violations")
			ucloop.log.Info("removed status violations", "constraintName", constraintName)
		}
		err = ucloop.client.Status().Update(ctx, instance)
		if err != nil {
			return err
		}
	} else {
		if err := unstructured.SetNestedSlice(instance.Object, violations, "status", "violations"); err != nil {
			return err
		}
		ucloop.log.Info("constraint status update", "object", instance)
		err = ucloop.client.Status().Update(ctx, instance)
		if err != nil {
			return err
		}
		ucloop.log.Info("updated constraint status violations", "constraintName", constraintName, "count", len(violations))
	}
	return nil
}

func truncateString(str string, size int) string {
	shortenStr := str
	if len(str) > size {
		if size > 3 {
			size -= 3
		}
		shortenStr = str[0:size] + "..."
	}
	return shortenStr
}

type updateConstraintLoop struct {
	uc      map[util.KindVersionName]struct{}
	client  client.Client
	stop    chan struct{}
	stopped chan struct{}
	ul      map[util.KindVersionName]*LimitQueue
	ts      string
	tv      map[util.KindVersionName]int64
	log     logr.Logger
}

func (ucloop *updateConstraintLoop) update(ctx context.Context, constraintsGVKs []schema.GroupVersionKind) {
	defer close(ucloop.stopped)

	ucloop.uc = make(map[util.KindVersionName]struct{})

	// get constraints for each Kind
	for _, constraintGvk := range constraintsGVKs {
		select {
		case <-ucloop.stop:
			return
		default:
		}

		ucloop.log.Info("constraint", "resource kind", constraintGvk.Kind)
		instanceList := &unstructured.UnstructuredList{}
		instanceList.SetGroupVersionKind(constraintGvk)
		err := ucloop.client.List(ctx, instanceList)
		if err != nil {
			ucloop.log.Error(err, "error while listing constraints", "kind", constraintGvk.Kind)
			continue
		}
		ucloop.log.Info("constraint", "count of constraints", len(instanceList.Items))

		// get each constraint
		for _, item := range instanceList.Items {
			key := util.GetUniqueKey(item)
			ucloop.uc[key] = struct{}{}
		}
	}

	if len(ucloop.uc) == 0 {
		return
	}

	ucloop.log.Info("starting update constraints loop", "constraints to update", fmt.Sprintf("%v", ucloop.uc))

	updateLoop := func() (bool, error) {
		for key := range ucloop.uc {
			select {
			case <-ucloop.stop:
				return true, nil
			default:
				constraint := &unstructured.Unstructured{}
				constraint.SetKind(key.Kind)
				constraint.SetGroupVersionKind(schema.GroupVersionKind{Group: key.Group, Version: key.Version, Kind: key.Kind})
				namespacedName := types.NamespacedName{
					Name:      key.Name,
					Namespace: key.Namespace,
				}
				// get the latest constraint
				err := ucloop.client.Get(ctx, namespacedName, constraint)
				if err != nil {
					if apierrors.IsNotFound(err) {
						ucloop.log.Info("could not find constraint", "name", key.Name, "namespace", key.Namespace)
						delete(ucloop.uc, key)
					} else {
						ucloop.log.Error(err, "could not get latest constraint during update", "name", key.Name, "namespace", key.Namespace)
						continue
					}
				}
				totalViolations := ucloop.tv[key]
				if constraintAuditResults, ok := ucloop.ul[key]; !ok {
					err := ucloop.updateConstraintStatus(ctx, constraint, emptyAuditResults, ucloop.ts, totalViolations)
					if err != nil {
						ucloop.log.Error(err, "could not update constraint status", "name", key.Name, "namespace", key.Namespace)
						continue
					}
				} else {
					// update the constraint
					err := ucloop.updateConstraintStatus(ctx, constraint, constraintAuditResults, ucloop.ts, totalViolations)
					if err != nil {
						ucloop.log.Error(err, "could not update constraint status", "name", key.Name, "namespace", key.Namespace)
						continue
					}
				}
				delete(ucloop.uc, key)
			}
		}
		if len(ucloop.uc) == 0 {
			return true, nil
		}
		return false, nil
	}

	if err := wait.ExponentialBackoff(wait.Backoff{
		Duration: 1 * time.Second,
		Factor:   2,
		Jitter:   1,
		Steps:    5,
	}, updateLoop); err != nil {
		ucloop.log.Error(err, "could not update constraint reached max retries", "remaining update constraints", fmt.Sprintf("%v", ucloop.uc))
	}
}

func logStart(l logr.Logger) {
	l.Info(
		"auditing constraints and violations",
		logging.EventType, "audit_started",
	)
}

func logFinish(l logr.Logger, t time.Duration) {
	l.Info(
		"auditing is complete",
		logging.EventType, "audit_finished",
		"duration", t.String(),
	)
}

func logConstraint(l logr.Logger, gvknn *util.KindVersionName, enforcementAction string, totalViolations int64) {
	l.Info(
		"audit results for constraint",
		logging.EventType, "constraint_audited",
		logging.ConstraintGroup, gvknn.Group,
		logging.ConstraintAPIVersion, gvknn.Version,
		logging.ConstraintKind, gvknn.Kind,
		logging.ConstraintName, gvknn.Name,
		logging.ConstraintNamespace, gvknn.Namespace,
		logging.ConstraintAction, enforcementAction,
		logging.ConstraintStatus, "enforced",
		logging.ConstraintViolations, strconv.FormatInt(totalViolations, 10),
	)
}

func violationMsg(constraint *unstructured.Unstructured, enforcementAction util.EnforcementAction, scopedEnforcementActions []string, resourceGroupVersionKind schema.GroupVersionKind, rnamespace, rname, message string, details interface{}, rlabels map[string]string, timestamp string) interface{} {
	userConstraintAnnotations := constraint.GetAnnotations()
	delete(userConstraintAnnotations, "kubectl.kubernetes.io/last-applied-configuration")

	return exportutil.ExportMsg{
		Message:               message,
		Details:               details,
		ID:                    timestamp,
		EventType:             "violation_audited",
		Group:                 constraint.GroupVersionKind().Group,
		Version:               constraint.GroupVersionKind().Version,
		Kind:                  constraint.GetKind(),
		Name:                  constraint.GetName(),
		Namespace:             constraint.GetNamespace(),
		EnforcementAction:     string(enforcementAction),
		EnforcementActions:    scopedEnforcementActions,
		ConstraintAnnotations: userConstraintAnnotations,
		ResourceGroup:         resourceGroupVersionKind.Group,
		ResourceAPIVersion:    resourceGroupVersionKind.Version,
		ResourceKind:          resourceGroupVersionKind.Kind,
		ResourceNamespace:     rnamespace,
		ResourceName:          rname,
		ResourceLabels:        rlabels,
	}
}

func logViolation(l logr.Logger,
	constraint *unstructured.Unstructured,
	enforcementAction util.EnforcementAction, scopedEnforcementActions []string, resourceGroupVersionKind schema.GroupVersionKind, rnamespace, rname, message string, details interface{}, rlabels map[string]string,
) {
	userConstraintAnnotations := constraint.GetAnnotations()
	delete(userConstraintAnnotations, "kubectl.kubernetes.io/last-applied-configuration")

	l.Info(
		message,
		logging.Details, details,
		logging.EventType, "violation_audited",
		logging.ConstraintGroup, constraint.GroupVersionKind().Group,
		logging.ConstraintAPIVersion, constraint.GroupVersionKind().Version,
		logging.ConstraintKind, constraint.GetKind(),
		logging.ConstraintName, constraint.GetName(),
		logging.ConstraintNamespace, constraint.GetNamespace(),
		logging.ConstraintAction, enforcementAction,
		logging.ConstraintEnforcementActions, scopedEnforcementActions,
		logging.ConstraintAnnotations, userConstraintAnnotations,
		logging.ResourceGroup, resourceGroupVersionKind.Group,
		logging.ResourceAPIVersion, resourceGroupVersionKind.Version,
		logging.ResourceKind, resourceGroupVersionKind.Kind,
		logging.ResourceNamespace, rnamespace,
		logging.ResourceName, rname,
		logging.ResourceLabels, rlabels,
	)
}

func emitEvent(constraint *unstructured.Unstructured,
	timestamp string, enforcementAction util.EnforcementAction, scopedEnforcementActions string, resourceGroupVersionKind schema.GroupVersionKind, rnamespace, rname, rrv, message, gkNamespace string, ruid types.UID,
	eventRecorder record.EventRecorder,
) {
	annotations := map[string]string{
		"process":                            "audit",
		"auditTimestamp":                     timestamp,
		logging.EventType:                    "violation_audited",
		logging.ConstraintGroup:              constraint.GroupVersionKind().Group,
		logging.ConstraintAPIVersion:         constraint.GroupVersionKind().Version,
		logging.ConstraintKind:               constraint.GetKind(),
		logging.ConstraintName:               constraint.GetName(),
		logging.ConstraintNamespace:          constraint.GetNamespace(),
		logging.ConstraintAction:             string(enforcementAction),
		logging.ConstraintEnforcementActions: scopedEnforcementActions,
		logging.ResourceGroup:                resourceGroupVersionKind.Group,
		logging.ResourceAPIVersion:           resourceGroupVersionKind.Version,
		logging.ResourceKind:                 resourceGroupVersionKind.Kind,
		logging.ResourceNamespace:            rnamespace,
		logging.ResourceName:                 rname,
	}

	reason := "AuditViolation"
	ref := getViolationRef(gkNamespace, resourceGroupVersionKind.Kind, rname, rnamespace, rrv, ruid, constraint.GetKind(), constraint.GetName(), constraint.GetNamespace(), *auditEventsInvolvedNamespace)

	if *auditEventsInvolvedNamespace {
		eventRecorder.AnnotatedEventf(ref, annotations, corev1.EventTypeWarning, reason, "Constraint: %s, Message: %s", constraint.GetName(), message)
	} else {
		eventRecorder.AnnotatedEventf(ref, annotations, corev1.EventTypeWarning, reason, "Resource Namespace: %s, Constraint: %s, Message: %s", rnamespace, constraint.GetName(), message)
	}
}

func getViolationRef(gkNamespace, rkind, rname, rnamespace, rrv string, ruid types.UID, ckind, cname, cnamespace string, emitInvolvedNamespace bool) *corev1.ObjectReference {
	enamespace := gkNamespace
	if emitInvolvedNamespace && len(rnamespace) > 0 {
		enamespace = rnamespace
	}
	ref := &corev1.ObjectReference{
		Kind:      rkind,
		Name:      rname,
		Namespace: enamespace,
	}
	if emitInvolvedNamespace && len(ruid) > 0 && len(rrv) > 0 {
		ref.UID = ruid
		ref.ResourceVersion = rrv
	} else if !emitInvolvedNamespace {
		ref.UID = types.UID(rkind + "/" + rnamespace + "/" + rname + "/" + ckind + "/" + cnamespace + "/" + cname)
	}
	return ref
}

// mergeErrors concatenates errs into a single error. None of the original errors
// may be extracted from the result.
func mergeErrors(errs []error) error {
	sb := strings.Builder{}
	for i, err := range errs {
		if i != 0 {
			sb.WriteString("\n")
		}
		sb.WriteString(err.Error())
	}
	return errors.New(sb.String())
}

type auditExportPublishingState struct {
	SuccessCount int
	Errors       map[string]error
}

<<<<<<< HEAD
// Write the export errors to the ConnectionPodStatus
=======
// Write the export errors to the ConnectionPodStatus.
>>>>>>> 18080735
func reportExportConnectionErrors(
	ctx context.Context,
	auditExportPublishingState auditExportPublishingState,
	logger logr.Logger,
	client client.Client,
	scheme *runtime.Scheme,
<<<<<<< HEAD
	getPod func(context.Context) (*corev1.Pod, error)) {

=======
	getPod func(context.Context) (*corev1.Pod, error),
) {
>>>>>>> 18080735
	exportErrors := []*statusv1alpha1.ConnectionError{}
	for staticErrMsg, v := range auditExportPublishingState.Errors {
		logger.Error(v, "failed to export audit violation")
		exportErrors = append(exportErrors, &statusv1alpha1.ConnectionError{
			Type:    statusv1alpha1.PublishError,
<<<<<<< HEAD
			Message: staticErrMsg})
=======
			Message: staticErrMsg,
		})
>>>>>>> 18080735
	}

	// Connection is considered active if there were any successful publishes
	activeConnection := auditExportPublishingState.SuccessCount > 0

	if err := exportController.UpdateOrCreateConnectionPodStatus(ctx, client, client, scheme, *exportutil.AuditConnection, exportErrors, &activeConnection, getPod); err != nil {
		logger.Error(err, "failed to write export errors to the connection pod status")
	}
}<|MERGE_RESOLUTION|>--- conflicted
+++ resolved
@@ -1288,35 +1288,22 @@
 	Errors       map[string]error
 }
 
-<<<<<<< HEAD
-// Write the export errors to the ConnectionPodStatus
-=======
 // Write the export errors to the ConnectionPodStatus.
->>>>>>> 18080735
 func reportExportConnectionErrors(
 	ctx context.Context,
 	auditExportPublishingState auditExportPublishingState,
 	logger logr.Logger,
 	client client.Client,
 	scheme *runtime.Scheme,
-<<<<<<< HEAD
-	getPod func(context.Context) (*corev1.Pod, error)) {
-
-=======
 	getPod func(context.Context) (*corev1.Pod, error),
 ) {
->>>>>>> 18080735
 	exportErrors := []*statusv1alpha1.ConnectionError{}
 	for staticErrMsg, v := range auditExportPublishingState.Errors {
 		logger.Error(v, "failed to export audit violation")
 		exportErrors = append(exportErrors, &statusv1alpha1.ConnectionError{
 			Type:    statusv1alpha1.PublishError,
-<<<<<<< HEAD
-			Message: staticErrMsg})
-=======
 			Message: staticErrMsg,
 		})
->>>>>>> 18080735
 	}
 
 	// Connection is considered active if there were any successful publishes
