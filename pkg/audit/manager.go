--- conflicted
+++ resolved
@@ -328,14 +328,9 @@
 						for _, kk := range kindsKind {
 							kks, ok := kk.(string)
 							if !ok {
-<<<<<<< HEAD
-								am.log.Error(errors.New("could not cast kind as string"), "kind", kk)
-								continue
-=======
 								err := fmt.Errorf("invalid kinds.kinds value type %#v, want string", kk)
 								am.log.Error(err, "group", c.Group, "version", c.Version, "kind", c.Kind)
 								continue constraintsLoop
->>>>>>> 6ea0e583
 							}
 
 							if kks == "" || kks == "*" {
@@ -942,11 +937,7 @@
 
 func logViolation(l logr.Logger,
 	constraint *unstructured.Unstructured,
-<<<<<<< HEAD
-	enforcementAction string, resourceGroupVersionKind schema.GroupVersionKind, rnamespace, rname, message string, details interface{},
-=======
 	enforcementAction util.EnforcementAction, resourceGroupVersionKind schema.GroupVersionKind, rnamespace, rname, message string, details interface{},
->>>>>>> 6ea0e583
 ) {
 	l.Info(
 		message,
@@ -967,11 +958,7 @@
 }
 
 func emitEvent(constraint *unstructured.Unstructured,
-<<<<<<< HEAD
-	timestamp, enforcementAction string, resourceGroupVersionKind schema.GroupVersionKind, rnamespace, rname, message, gkNamespace string,
-=======
 	timestamp string, enforcementAction util.EnforcementAction, resourceGroupVersionKind schema.GroupVersionKind, rnamespace, rname, message, gkNamespace string,
->>>>>>> 6ea0e583
 	eventRecorder record.EventRecorder,
 ) {
 	annotations := map[string]string{
