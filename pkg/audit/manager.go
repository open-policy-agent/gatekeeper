--- conflicted
+++ resolved
@@ -34,18 +34,12 @@
 )
 
 var (
-<<<<<<< HEAD
-	auditInterval             = flag.Int("auditInterval", 60, "interval to run audit in seconds. defaulted to 60 secs if unspecified, 0 to disable ")
-	constraintViolationsLimit = flag.Int("constraintViolationsLimit", 20, "limit of number of violations per constraint. defaulted to 20 violations if unspecified ")
-	auditFromCache            = flag.Bool("audit-from-cache", false, "pull resources from OPA cache when auditing")
-	emptyAuditResults         []auditResult
-=======
 	auditInterval                       = flag.Int("audit-interval", defaultAuditInterval, "interval to run audit in seconds. defaulted to 60 secs if unspecified, 0 to disable ")
 	constraintViolationsLimit           = flag.Int("constraint-violations-limit", defaultConstraintViolationsLimit, "limit of number of violations per constraint. defaulted to 20 violations if unspecified ")
 	auditIntervalDeprecated             = flag.Int("auditInterval", defaultAuditInterval, "DEPRECATED - use --audit-interval")
 	constraintViolationsLimitDeprecated = flag.Int("constraintViolationsLimit", defaultConstraintViolationsLimit, "DEPRECATED - use --constraint-violations-limit")
+	auditFromCache                      = flag.Bool("audit-from-cache", false, "pull resources from OPA cache when auditing")
 	emptyAuditResults                   []auditResult
->>>>>>> f24475e8
 )
 
 // Manager allows us to audit resources periodically
