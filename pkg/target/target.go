--- conflicted
+++ resolved
@@ -264,17 +264,10 @@
 	return nil
 }
 
-<<<<<<< HEAD
-func propsWithDescription(props apiextensions.JSONSchemaProps, description string) apiextensions.JSONSchemaProps {
-	propCopy := props.DeepCopy()
-	propCopy.Description = description
-	return *propCopy
-=======
 func propsWithDescription(props *apiextensions.JSONSchemaProps, description string) *apiextensions.JSONSchemaProps {
 	propCopy := props.DeepCopy()
 	propCopy.Description = description
 	return propCopy
->>>>>>> 9e2593ec
 }
 
 func (h *K8sValidationTarget) MatchSchema() apiextensions.JSONSchemaProps {
@@ -340,8 +333,7 @@
 		Type: "object",
 		Properties: map[string]apiextensions.JSONSchemaProps{
 			"kinds": {
-				Type:        "array",
-				Description: "kinds accepts a list of objects with apiGroups and kinds fields that list the groups/kinds of objects to which the constraint will apply. If multiple groups/kinds objects are specified, only one match is needed for the resource to be in scope.",
+				Type: "array",
 				Items: &apiextensions.JSONSchemaPropsOrArray{
 					Schema: &apiextensions.JSONSchemaProps{
 						Type:        "object",
@@ -353,15 +345,6 @@
 					},
 				},
 			},
-<<<<<<< HEAD
-			"namespaces":         propsWithDescription(wildcardNSList, "namespaces is a list of namespace names. If defined, a constraint will only apply to resources in a listed namespace."),
-			"excludedNamespaces": propsWithDescription(wildcardNSList, "excludedNamespaces is a list of namespace names. If defined, a constraint will only apply to resources not in a listed namespace."),
-			"labelSelector":      propsWithDescription(labelSelectorSchema, "labelSelector is a standard Kubernetes label selector."),
-			"namespaceSelector":  propsWithDescription(labelSelectorSchema, "namespaceSelector is a standard Kubernetes namespace selector. If defined, make sure to add Namespaces to your configs.config.gatekeeper.sh object to ensure namespaces are synced into OPA."),
-			"scope": {
-				Type:        "string",
-				Description: "scope accepts *, Cluster, or Namespaced which determines if cluster-scoped and/or namesapced-scoped resources are selected. (defaults to *)",
-=======
 			"namespaces":         *propsWithDescription(&wildcardNSList, "`namespaces` is a list of namespace names. If defined, a constraint will only apply to resources in a listed namespace.  Namespaces also supports a prefix-based glob.  For example, `namespaces: [kube-*]` would match both `kube-system` and `kube-public`."),
 			"excludedNamespaces": *propsWithDescription(&wildcardNSList, "`excludedNamespaces` is a list of namespace names. If defined, a constraint will only apply to resources not in a listed namespace. ExcludedNamespaces also supports a prefix-based glob.  For example, `excludedNamespaces: [kube-*]` would match both `kube-system` and `kube-public`."),
 			"labelSelector":      *propsWithDescription(&labelSelectorSchema, "labelSelector is a standard Kubernetes label selector."),
@@ -369,7 +352,6 @@
 			"scope": {
 				Type:        "string",
 				Description: "scope accepts `*`, `Cluster`, or `Namespaced` which determines if cluster-scoped and/or namespaced-scoped resources are matched. (defaults to `*`)",
->>>>>>> 9e2593ec
 				Enum: []apiextensions.JSON{
 					"*",
 					"Cluster",
