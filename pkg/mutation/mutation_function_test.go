package mutation

import (
	"encoding/json"
	"fmt"
	"testing"

	mutationsv1alpha1 "github.com/open-policy-agent/gatekeeper/apis/mutations/v1alpha1"
	"github.com/open-policy-agent/gatekeeper/pkg/mutation/types"
	corev1 "k8s.io/api/core/v1"
	metav1 "k8s.io/apimachinery/pkg/apis/meta/v1"
	"k8s.io/apimachinery/pkg/apis/meta/v1/unstructured"
	"k8s.io/apimachinery/pkg/runtime"
)

const TestValue = "testValue"
const ParameterTestValue = "\"testValue\""

func prepareTestPod(t *testing.T) *unstructured.Unstructured {
	pod := &corev1.Pod{
		ObjectMeta: metav1.ObjectMeta{
			Name:      "testpod1",
			Namespace: "foo",
			Labels:    map[string]string{"a": "b"},
		},
		Spec: corev1.PodSpec{
			Containers: []corev1.Container{
				{
					Name:  "testname1",
					Image: "image",
					Ports: []corev1.ContainerPort{{Name: "portName1"}},
				},
				{
					Name:  "testname2",
					Image: "image",
					Ports: []corev1.ContainerPort{
						{Name: "portName2A"},
						{Name: "portName2B"},
					},
				},
				{
					Name:  "testname3",
					Image: "image",
					Ports: []corev1.ContainerPort{{Name: "portName3"}},
				},
			},
		},
	}
	podObject, err := runtime.DefaultUnstructuredConverter.ToUnstructured(pod)
	if err != nil {
		t.Errorf("Failed to convert pod to unstructured %v", err)
	}
	return &unstructured.Unstructured{Object: podObject}
}

func TestObjects(t *testing.T) {
	testFunc := func(unstr *unstructured.Unstructured) {
		element, found, err := unstructured.NestedString(unstr.Object, "metadata", "labels", "labelA")
		if err != nil {
			t.Error("Unexpected error", err)
		}
		if !found && element != TestValue {
			t.Errorf("Failed to update pod")
		}
	}
	if err := testAssignMetadataMutation(
		"metadata.labels.labelA",
		ParameterTestValue,
		prepareTestPod(t),
		testFunc,
		t,
	); err != nil {
		t.Errorf("Unexpected error: %+v", err)
	}
}

func TestObjectsAndLists(t *testing.T) {
	testFunc := func(u *unstructured.Unstructured) {
		containers, _, err := unstructured.NestedSlice(u.Object, "spec", "containers")
		if err != nil {
			t.Error("Unexpected error", err)
		}
		for _, container := range containers {
			containerAsMap := container.(map[string]interface{})
			if containerAsMap["name"] == "testname2" {
				for _, port := range containerAsMap["ports"].([]interface{}) {
					portAsMap := port.(map[string]interface{})
					if portAsMap["name"] == "portName2B" {
						if portAsMap["hostIP"] != TestValue {
							t.Errorf("Failed to update pod")
						}
					} else {
						if _, ok := port.(map[string]interface{})["hostIP"]; ok {
							t.Errorf("Unexpected pod was updated")
						}
					}
				}
			} else {
				for _, port := range container.(map[string]interface{})["ports"].([]interface{}) {
					if _, ok := port.(map[string]interface{})["hostIP"]; ok {
						t.Errorf("Unexpected pod was updated")
					}
				}
			}
		}
	}

	if err := testAssignMutation(
		"", "v1", "Pod",
		`spec.containers["name": "testname2"].ports["name": "portName2B"].hostIP`,
		ParameterTestValue,
		prepareTestPod(t),
		testFunc,
		t,
	); err != nil {
		t.Errorf("Unexpected error: %+v", err)
	}
}

func TestListsAsLastElementWithStringValue(t *testing.T) {
	testFunc := func(u *unstructured.Unstructured) {}

	if err := testDummyMutation(
		`spec.containers["name": "notExists"]`,
		ParameterTestValue,
		prepareTestPod(t),
		testFunc,
		t,
	); err == nil {
		t.Errorf("List path entry in last position should accept a string value")
	}
}

func TestListsAsLastElement(t *testing.T) {
	testFunc := func(u *unstructured.Unstructured) {
		containers, _, err := unstructured.NestedFieldNoCopy(u.Object, "spec", "containers")
		if err != nil {
			t.Error("Unexpected error", err)
		}
		for _, container := range containers.([]interface{}) {
			if container.(map[string]interface{})["name"] == "notExists" {
				if container.(map[string]interface{})["foo"] == "foovalue" {
					return
				}
			}
		}
		t.Errorf("Failed to update pod. Container element was not added")
	}

	if err := testAssignMutation(
		"", "v1", "Pod",
		`spec.containers["name": "notExists"]`,
		"{\"name\": \"notExists\", \"foo\": \"foovalue\"}",
		prepareTestPod(t),
		testFunc,
		t,
	); err != nil {
		t.Errorf("Unexpected error: %+v", err)
	}
}

func TestListsAsLastElementAlreadyExists(t *testing.T) {
	testFunc := func(u *unstructured.Unstructured) {
		containers, _, err := unstructured.NestedSlice(u.Object, "spec", "containers")
		if err != nil {
			t.Error("Unexpected error", err)
		}
		for _, container := range containers {
			if container.(map[string]interface{})["name"] == "testname1" {
				if container.(map[string]interface{})["foo"] == "bar" {
					return
				}
			}
		}
		t.Errorf("Pod's container was not replaced as expected")
	}

	if err := testAssignMutation(
		"", "v1", "Pod",
		`spec.containers["name": "testname1"]`,
		"{\"name\": \"testname1\", \"foo\": \"bar\"}",
		prepareTestPod(t),
		testFunc,
		t,
	); err != nil {
		t.Errorf("Unexpected error: %+v", err)
	}
}

func TestGlobbedList(t *testing.T) {
	testFunc := func(u *unstructured.Unstructured) {
		containers, _, err := unstructured.NestedSlice(u.Object, "spec", "containers")
		if err != nil {
			t.Error("Unexpected error", err)
		}
		for _, container := range containers {
			containerAsMap := container.(map[string]interface{})
			ports := containerAsMap["ports"]
			for _, port := range ports.([]interface{}) {
				if value, ok := port.(map[string]interface{})["protocol"]; !ok || value != TestValue {
					t.Errorf("Expected value was not updated")
				}
			}
		}
	}

	if err := testAssignMutation(
		"", "v1", "Pod",
		`spec.containers["name": *].ports["name": *].protocol`,
		ParameterTestValue,
		prepareTestPod(t),
		testFunc,
		t,
	); err != nil {
		t.Errorf("Unexpected error: %+v", err)
	}
}

func TestNonExistingPathEntry(t *testing.T) {
	testFunc := func(unstr *unstructured.Unstructured) {
		element, found, err := unstructured.NestedString(unstr.Object, "spec", "element", "should", "be", "added")
		if err != nil {
			t.Error("Unexpected error", err)
		}
		if !found && element != TestValue {
			t.Errorf("Failed to update pod")
		}
	}
	if err := testAssignMutation(
		"", "v1", "Pod",
		"spec.element.should.be.added",
		ParameterTestValue,
		prepareTestPod(t),
		testFunc,
		t,
	); err != nil {
		t.Errorf("Unexpected error: %+v", err)
	}
}

func TestNonExistingListPathEntry(t *testing.T) {
	testFunc := func(u *unstructured.Unstructured) {
		element, found, err := unstructured.NestedFieldNoCopy(u.Object, "spec", "element")
		if err != nil {
			t.Error("Unexpected error", err)
		}
		if !found {
			t.Fatal("resource not found")
		}
		element2 := element.([]interface{})[0].(map[string]interface{})["element2"].(map[string]interface{})
		if element2["added"] != TestValue {
			t.Errorf("Failed to update pod")
		}
	}
	if err := testAssignMutation(
		"", "v1", "Pod",
		`spec.element["name": "value"].element2.added`,
		ParameterTestValue,
		prepareTestPod(t),
		testFunc,
		t,
	); err != nil {
		t.Errorf("Unexpected error: %+v", err)
	}
}

func TestAssignMetadataDoesNotUpdateExistingLabel(t *testing.T) {
	testFunc := func(u *unstructured.Unstructured) {
		element, _, err := unstructured.NestedString(u.Object, "metadata", "labels", "a")
		if err != nil {
			t.Error("Unexpected error", err)
		}
		if element != "b" {
			t.Errorf("Value should not be updated")
		}
	}
	if err := testAssignMetadataMutation(
		`metadata.labels.a`,
		ParameterTestValue,
		prepareTestPod(t),
		testFunc,
		t,
	); err != nil {
		t.Errorf("Unexpected error: %+v", err)
	}
}

func TestAssignDoesNotMatchObjectStructure(t *testing.T) {
	if err := testAssignMutation("", "v1", "Pod", `spec.containers.ports.protocol`, ParameterTestValue, prepareTestPod(t), nil, t); err == nil {
		t.Errorf("Error should be returned for mismatched path and object structure")
	}
}

func TestListsAsLastElementAlreadyExistsWithKeyConflict(t *testing.T) {
	testFunc := func(u *unstructured.Unstructured) {}
	var v interface{}
	err := json.Unmarshal([]byte("{\"name\": \"conflictingName\", \"foo\": \"bar\"}"), &v)
	if err != nil {
		panic(err)
	}
	if err := testDummyMutation(
		`spec.containers["name": "testname1"]`,
		v,
		prepareTestPod(t),
		testFunc,
		t,
	); err == nil {
		t.Errorf("Expected error not raised. Conflicting name must not be applied.")
	} else {
		if err.Error() != "key value of replaced object must not change" {
			t.Errorf("Incorrect error message: %s", err.Error())
		}
	}
}

func testDummyMutation(
	location string,
	value interface{},
	unstructured *unstructured.Unstructured,
	testFunc func(*unstructured.Unstructured),
	t *testing.T) error {

	mutator := newDummyMutator("dummy", location, value)
	return testMutation(mutator, unstructured, testFunc, t)
}

func testAssignMutation(
	group, version, kind string,
	location string,
	value string,
	unstructured *unstructured.Unstructured,
	testFunc func(*unstructured.Unstructured),
	t *testing.T) error {

	assign := mutationsv1alpha1.Assign{
		ObjectMeta: metav1.ObjectMeta{},
		Spec: mutationsv1alpha1.AssignSpec{
			ApplyTo:  []mutationsv1alpha1.ApplyTo{{Groups: []string{group}, Versions: []string{version}, Kinds: []string{kind}}},
			Location: location,
			Parameters: mutationsv1alpha1.Parameters{
				Assign: runtime.RawExtension{
					Raw: []byte(fmt.Sprintf("{\"value\": %s}", value)),
				},
			},
		},
	}
	mutator, err := MutatorForAssign(&assign)
	if err != nil {
		t.Error("Unexpected error", err)
	}
	return testMutation(mutator, unstructured, testFunc, t)
}

func testAssignMetadataMutation(
	location string,
	value string,
	unstructured *unstructured.Unstructured,
	testFunc func(*unstructured.Unstructured),
	t *testing.T) error {

	assignMetadata := mutationsv1alpha1.AssignMetadata{
		ObjectMeta: metav1.ObjectMeta{},
		Spec: mutationsv1alpha1.AssignMetadataSpec{
			Location: location,
			Parameters: mutationsv1alpha1.MetadataParameters{
				Assign: runtime.RawExtension{
					Raw: []byte(fmt.Sprintf("{\"value\":%s}", value)),
				},
			},
		},
	}
	mutator, err := MutatorForAssignMetadata(&assignMetadata)
	if err != nil {
		t.Error("Unexpected error", err)
	}
	return testMutation(mutator, unstructured, testFunc, t)
}

func testMutation(mutator types.Mutator, unstructured *unstructured.Unstructured, testFunc func(*unstructured.Unstructured), t *testing.T) error {
	_, err := mutator.Mutate(unstructured)
	if err != nil {
		return err
	}
	testFunc(unstructured)
	return nil
<<<<<<< HEAD
}

type TestMutator struct {
	AssignMutator
	path  *parser.Path
	value interface{}
}

func (m *TestMutator) Path() *parser.Path {
	return m.path
}

func (m *TestMutator) Value() (interface{}, error) {
	return m.value, nil
}

func (m *TestMutator) Mutate(obj *unstructured.Unstructured) (bool, error) {
	t, _ := pathtester.New(nil)
	return mutate(m, t, func(_ interface{}, _ bool) bool { return true }, obj)
}

// TODO: rename after TestListsAsLastElementAlreadyExistsWithKeyConflict is deleted
func TestListsAsLastElementAlreadyExistsWithKeyConflict_WithCustomMutator(t *testing.T) {
	path, _ := parser.Parse(`spec.containers["name": "testname1"]`)
	mutator := TestMutator{
		path:  path,
		value: map[string]interface{}{"name": "conflictingName"},
	}
	_, err := mutator.Mutate(prepareTestPod(t))

	if err == nil {
		t.Errorf("Expected error not raised. Conflicting name must not be applied.")
	} else {
		if err.Error() != "key value of replaced object must not change" {
			t.Errorf("Incorrect error message: %s", err.Error())
		}
	}
=======
>>>>>>> 5b0472a8
}<|MERGE_RESOLUTION|>--- conflicted
+++ resolved
@@ -383,44 +383,4 @@
 	}
 	testFunc(unstructured)
 	return nil
-<<<<<<< HEAD
-}
-
-type TestMutator struct {
-	AssignMutator
-	path  *parser.Path
-	value interface{}
-}
-
-func (m *TestMutator) Path() *parser.Path {
-	return m.path
-}
-
-func (m *TestMutator) Value() (interface{}, error) {
-	return m.value, nil
-}
-
-func (m *TestMutator) Mutate(obj *unstructured.Unstructured) (bool, error) {
-	t, _ := pathtester.New(nil)
-	return mutate(m, t, func(_ interface{}, _ bool) bool { return true }, obj)
-}
-
-// TODO: rename after TestListsAsLastElementAlreadyExistsWithKeyConflict is deleted
-func TestListsAsLastElementAlreadyExistsWithKeyConflict_WithCustomMutator(t *testing.T) {
-	path, _ := parser.Parse(`spec.containers["name": "testname1"]`)
-	mutator := TestMutator{
-		path:  path,
-		value: map[string]interface{}{"name": "conflictingName"},
-	}
-	_, err := mutator.Mutate(prepareTestPod(t))
-
-	if err == nil {
-		t.Errorf("Expected error not raised. Conflicting name must not be applied.")
-	} else {
-		if err.Error() != "key value of replaced object must not change" {
-			t.Errorf("Incorrect error message: %s", err.Error())
-		}
-	}
-=======
->>>>>>> 5b0472a8
 }