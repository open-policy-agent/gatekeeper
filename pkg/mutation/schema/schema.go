package schema

import (
	"fmt"
	"sync"

	"github.com/open-policy-agent/gatekeeper/pkg/mutation/path/parser"
	"github.com/open-policy-agent/gatekeeper/pkg/mutation/types"
	"k8s.io/apimachinery/pkg/runtime/schema"
	logf "sigs.k8s.io/controller-runtime/pkg/log"
)

// MutatorWithSchema is a mutator exposing the implied
// schema of the target object.
type MutatorWithSchema interface {
	types.Mutator

	// SchemaBindings returns the set of GVKs this Mutator applies to.
	SchemaBindings() []schema.GroupVersionKind

	// TerminalType specifies the inferred type of the last node in a path
	TerminalType() parser.NodeType
}

var log = logf.Log.WithName("mutation_schema")

// New returns a new schema database.
func New() *DB {
	return &DB{
		cachedMutators: make(map[types.ID]MutatorWithSchema),
		schemas:        make(map[schema.GroupVersionKind]*node),
		conflicts:      make(IDSet),
	}
}

// DB is a database that caches all the implied schemas.
// Returns an error when upserting a mutator which conflicts with the existing ones.
//
// Mutators implicitly define a part of the schema of the object they intend
// to mutate. For example, modifying `spec.containers[name: foo].image` implies
// that:
// - spec is an object
// - containers is a list
// - image exists, but no type information
//
// If another mutator on the same GVK declares that it modifies
// `spec.containers.image`, then we know we have a contradiction as that path
// implies containers is an object.
//
// Conflicting schemas are stored within DB. HasConflicts returns true for
// the IDs of Mutators with conflicting schemas until Remove() is called on
// the Mutators which conflict with the ID.
type DB struct {
	mutex sync.RWMutex

	// cachedMutators is a cache of all seen Mutators.
	cachedMutators map[types.ID]MutatorWithSchema

	// schemas are the per-GVK implicit schemas.
	schemas map[schema.GroupVersionKind]*node

	conflicts IDSet
}

// Upsert inserts or updates the given mutator.
// Returns an error if the implicit schema in mutator conflicts with any
// mutators previously added.
//
// Schema conflicts are only detected using mutator.Path() - DB does not check
// that assigned types are compatible. For example, one Mutator might assign
// a string to a path and another might assign a list.
func (db *DB) Upsert(mutator MutatorWithSchema) error {
	if mutator == nil {
		return ErrNilMutator
	}
	db.mutex.Lock()
	defer db.mutex.Unlock()

	return db.upsert(mutator)
}

func (db *DB) upsert(mutator MutatorWithSchema) error {
	id := mutator.ID()
	if oldMutator, ok := db.cachedMutators[id]; ok {
		if !mutator.HasDiff(oldMutator) {
			// We've already added a Mutator which has the same path and bindings, so
			// there's nothing to do.
			return nil
		}
		db.remove(id)
	}

	path := mutator.Path()
	bindings := mutator.SchemaBindings()
	var ok bool
	mutatorCopy := mutator.DeepCopy()
	db.cachedMutators[id], ok = mutatorCopy.(MutatorWithSchema)
	if !ok {
		panic(fmt.Sprintf("got mutator.DeepCopy() type %T, want %T", mutatorCopy, MutatorWithSchema(nil)))
	}

	var conflicts IDSet
	for _, gvk := range bindings {
		s, ok := db.schemas[gvk]
		if !ok {
			s = &node{}
			db.schemas[gvk] = s
		}
		newConflicts := s.Add(id, path.Nodes, mutator.TerminalType())
		conflicts = merge(conflicts, newConflicts)
	}

	db.conflicts = merge(db.conflicts, conflicts)

	if len(conflicts) > 0 {
		// Adding this mutator had schema conflicts with another, so return an error.
		return NewErrConflictingSchema(conflicts)
	}

	return nil
}

// Remove removes the mutator with the given id from the db.
func (db *DB) Remove(id types.ID) {
	db.mutex.Lock()
	defer db.mutex.Unlock()

	db.remove(id)
}

func (db *DB) remove(id types.ID) {
	cachedMutator, found := db.cachedMutators[id]
	if !found {
		return
	}

	for _, gvk := range cachedMutator.SchemaBindings() {
		s, ok := db.schemas[gvk]
		if !ok {
			// This means there's a bug in the schema code. This means a mutator
			// is bound to this gvk with a previous call to upsert, but for some
			// reason there is no corresponding schema.
			log.Error(nil, "mutator associated with missing schema", "mutator", id, "schema", gvk)
			panic(fmt.Sprintf("mutator %v associated with missing schema %v", id, gvk))
		}
		s.Remove(id, cachedMutator.Path().Nodes, cachedMutator.TerminalType())
		db.schemas[gvk] = s

		if len(s.ReferencedBy) == 0 {
			// The root node is no longer referenced by any mutators.
			delete(db.schemas, gvk)
		}
	}

	// Remove the mutator from the cache.
	delete(db.cachedMutators, id)

	// This ID's conflicts are resolved since the ID no longer exists.
	delete(db.conflicts, id)

	// Check existing conflicts.
	// TODO: Determine if there's a way of narrowing the list of potential conflicts.
	for conflictID := range db.conflicts {
		// Check all current conflicts to see if they have been resolved.
		// This optimizes for calls to HasConflicts()
		mutator := db.cachedMutators[conflictID]
		hasConflict := false
		for _, gvk := range mutator.SchemaBindings() {
			if conflicts := db.schemas[gvk].GetConflicts(mutator.Path().Nodes, mutator.TerminalType()); len(conflicts) > 0 {
				hasConflict = true
				break
			}
		}
		// Only remove the conflict if all types now report there is no conflict
		// at the path.
		if !hasConflict {
			delete(db.conflicts, conflictID)
		}
	}
}

// HasConflicts returns true if the Mutator of the passed ID has been upserted
// in DB and has conflicts with another Mutator. Returns false if the Mutator
// does not exist.
func (db *DB) HasConflicts(id types.ID) bool {
	db.mutex.RLock()
	defer db.mutex.RUnlock()

	return db.conflicts[id]
}

func (db *DB) GetConflicts(id types.ID) IDSet {
	db.mutex.RLock()
	defer db.mutex.RUnlock()
<<<<<<< HEAD

	mutator, ok := db.cachedMutators[id]

=======
	mutator, ok := db.cachedMutators[id]
>>>>>>> c5b097d1
	if !ok {
		return nil
	}

	conflicts := make(IDSet)
	for _, gvk := range mutator.SchemaBindings() {
		conflicts = merge(conflicts, db.schemas[gvk].getConflicts(mutator.Path().Nodes, mutator.TerminalType()))
	}

	return conflicts
}<|MERGE_RESOLUTION|>--- conflicted
+++ resolved
@@ -192,13 +192,8 @@
 func (db *DB) GetConflicts(id types.ID) IDSet {
 	db.mutex.RLock()
 	defer db.mutex.RUnlock()
-<<<<<<< HEAD
 
 	mutator, ok := db.cachedMutators[id]
-
-=======
-	mutator, ok := db.cachedMutators[id]
->>>>>>> c5b097d1
 	if !ok {
 		return nil
 	}
