--- conflicted
+++ resolved
@@ -127,15 +127,7 @@
 			}
 
 			if containerAsMap["name"] == "testname2" {
-<<<<<<< HEAD
-				cm, ok := containerAsMap["ports"].([]interface{})
-				if !ok {
-					t.Fatalf("got container ports type %T, want %T", containerAsMap["ports"], []interface{}{})
-				}
-				for _, port := range cm {
-=======
 				for _, port := range ports {
->>>>>>> 6ea0e583
 					portAsMap, ok := port.(map[string]interface{})
 					if !ok {
 						t.Fatalf("got port type %T, want %T", container, map[string]interface{}{})
@@ -152,14 +144,6 @@
 					}
 				}
 			} else {
-<<<<<<< HEAD
-				cp, ok := container.(map[string]interface{})["ports"].([]interface{})
-				if !ok {
-					t.Errorf("got container ports type %T, want %T", container, []interface{}{})
-				}
-				for _, port := range cp {
-					if _, ok := port.(map[string]interface{})["hostIP"]; ok {
-=======
 				for _, port := range ports {
 					portAsMap, ok := port.(map[string]interface{})
 					if !ok {
@@ -167,7 +151,6 @@
 					}
 
 					if _, ok := portAsMap["hostIP"]; ok {
->>>>>>> 6ea0e583
 						t.Errorf("Unexpected pod was updated")
 					}
 				}
@@ -207,20 +190,6 @@
 		if err != nil {
 			t.Fatal("getting spec.containers", err)
 		}
-<<<<<<< HEAD
-
-		c, ok := containers.([]interface{})
-		if !ok {
-			t.Errorf("got containers type %T, want %T", containers, []interface{}{})
-		}
-		for _, container := range c {
-			cm, ok := container.(map[string]interface{})
-			if !ok {
-				t.Errorf("got container type %T, want %T", container, map[string]interface{}{})
-			}
-			if cm["name"] == "notExists" {
-				if cm["foo"] == "foovalue" {
-=======
 		for _, container := range containers {
 			containerAsMap, ok := container.(map[string]interface{})
 			if !ok {
@@ -229,7 +198,6 @@
 
 			if containerAsMap["name"] == "notExists" {
 				if containerAsMap["foo"] == "foovalue" {
->>>>>>> 6ea0e583
 					return
 				}
 			}
@@ -259,14 +227,6 @@
 			t.Fatal("getting spec.containers", err)
 		}
 		for _, container := range containers {
-<<<<<<< HEAD
-			cm, ok := container.(map[string]interface{})
-			if !ok {
-				t.Errorf("got container type %T, want %T", container, map[string]interface{}{})
-			}
-			if cm["name"] == "testname1" {
-				if cm["foo"] == "bar" {
-=======
 			containerAsMap, ok := container.(map[string]interface{})
 			if !ok {
 				t.Fatalf("got container type %T, want %T", container, map[string]interface{}{})
@@ -274,7 +234,6 @@
 
 			if containerAsMap["name"] == "testname1" {
 				if containerAsMap["foo"] == "bar" {
->>>>>>> 6ea0e583
 					return
 				}
 			}
@@ -309,15 +268,6 @@
 				t.Fatalf("got container type %T, want %T", container, map[string]interface{}{})
 			}
 
-<<<<<<< HEAD
-			ports := containerAsMap["ports"]
-			p, ok := ports.([]interface{})
-			if !ok {
-				t.Errorf("got ports type %T, want %T", ports, []interface{}{})
-			}
-			for _, port := range p {
-				if value, ok := port.(map[string]interface{})["protocol"]; !ok || value != TestValue {
-=======
 			ports, _, err := unstructured.NestedSlice(containerAsMap, "ports")
 			if err != nil {
 				t.Fatal("getting spec.containers[].ports")
@@ -329,7 +279,6 @@
 				}
 
 				if value, ok := portAsMap["protocol"]; !ok || value != TestValue {
->>>>>>> 6ea0e583
 					t.Errorf("Expected value was not updated: %v, wanted %v", value, TestValue)
 				}
 			}
