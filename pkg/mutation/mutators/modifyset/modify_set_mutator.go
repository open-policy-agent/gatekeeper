--- conflicted
+++ resolved
@@ -56,27 +56,15 @@
 	return schema.Set
 }
 
-<<<<<<< HEAD
-func (m *Mutator) Mutate(obj *unstructured.Unstructured) (bool, error) {
-	v, ok := runtime.DeepCopyJSONValue(m.modifySet.Spec.Parameters.Values.FromList).([]interface{})
-	if !ok {
-		return false, fmt.Errorf("got unexpected type for values: %T, want %T", m.modifySet.Spec.Parameters.Values.FromList, []interface{}{})
-	}
-=======
 func (m *Mutator) Mutate(mutable *types.Mutable) (bool, error) {
 	values := m.modifySet.Spec.Parameters.Values.DeepCopy().FromList
->>>>>>> 6ea0e583
 
 	return core.Mutate(
 		m.Path(),
 		m.tester,
 		setter{
 			op:     m.modifySet.Spec.Parameters.Operation,
-<<<<<<< HEAD
-			values: v,
-=======
 			values: values,
->>>>>>> 6ea0e583
 		},
 		mutable.Object,
 	)
