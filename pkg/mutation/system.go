--- conflicted
+++ resolved
@@ -106,14 +106,10 @@
 				return false, nil
 			}
 			if cmp.Equal(original, obj) {
-<<<<<<< HEAD
 				if *MutationLoggingEnabled {
 					logAppliedMutations("Oscillating mutation.", original, allAppliedMutations)
 				}
-				return false, fmt.Errorf("oscillating mutation for %s %s", obj.GroupVersionKind().Group, obj.GroupVersionKind().Kind)
-=======
 				return false, fmt.Errorf("oscillating mutation for %s %s %s %s", obj.GroupVersionKind().Group, obj.GroupVersionKind().Kind, obj.GetNamespace(), obj.GetName())
->>>>>>> 0fad0d27
 			}
 			if *MutationLoggingEnabled {
 				logAppliedMutations("Mutation applied", original, allAppliedMutations)
