--- conflicted
+++ resolved
@@ -193,18 +193,14 @@
 		if err != nil {
 			return nil, fmt.Errorf("reading yaml source: %w", err)
 		}
-<<<<<<< HEAD
 		if err = fixYAML(u.Object, &u.Object); err != nil {
 			return nil, fmt.Errorf("passing yaml through json: %w", err)
 		}
 
-		objs = append(objs, u)
-=======
 		// skip empty resources
 		if len(u.Object) > 0 {
 			objs = append(objs, u)
 		}
->>>>>>> c1a02d12
 	}
 
 	return objs, nil
