package gktest

import (
	"context"
	"fmt"
	"io/fs"
	"path"
	"time"

	"github.com/open-policy-agent/frameworks/constraint/pkg/types"
	"github.com/open-policy-agent/gatekeeper/apis"
	"k8s.io/apimachinery/pkg/apis/meta/v1/unstructured"
	"k8s.io/apimachinery/pkg/runtime"
)

// Runner defines logic independent of how tests are run and the results are
// printed.
type Runner struct {
	// filesystem is the filesystem the Runner interacts with to read Suites and objects.
	filesystem fs.FS

	// newClient instantiates a Client for compiling Templates/Constraints, and
	// validating objects against them.
	newClient func() (Client, error)

	scheme *runtime.Scheme
}

func NewRunner(filesystem fs.FS, newClient func() (Client, error)) (*Runner, error) {
	s := runtime.NewScheme()
	err := apis.AddToScheme(s)
	if err != nil {
		return nil, err
	}

	return &Runner{
		filesystem: filesystem,
		newClient:  newClient,
		scheme:     s,
	}, nil
}

// Run executes all Tests in the Suite and returns the results.
func (r *Runner) Run(ctx context.Context, filter Filter, suitePath string, s *Suite) SuiteResult {
	start := time.Now()

	results, err := r.runTests(ctx, filter, suitePath, s.Tests)

	return SuiteResult{
		Path:        suitePath,
		Error:       err,
		Runtime:     Duration(time.Since(start)),
		TestResults: results,
	}
}

// runTests runs every Test in Suite.
func (r *Runner) runTests(ctx context.Context, filter Filter, suitePath string, tests []Test) ([]TestResult, error) {
	suiteDir := path.Dir(suitePath)

	results := make([]TestResult, len(tests))
	for i, t := range tests {
		if !filter.MatchesTest(t) {
			results[i] = r.skipTest(t)
			continue
		}

		results[i] = r.runTest(ctx, suiteDir, filter, t)
	}

	return results, nil
}

func (r *Runner) skipTest(t Test) TestResult {
	return TestResult{Name: t.Name, Skipped: true}
}

// runTest runs an individual Test.
func (r *Runner) runTest(ctx context.Context, suiteDir string, filter Filter, t Test) TestResult {
	start := time.Now()

	results, err := r.runCases(ctx, suiteDir, filter, t)

	return TestResult{
		Name:        t.Name,
		Error:       err,
		Runtime:     Duration(time.Since(start)),
		CaseResults: results,
	}
}

// runCases executes every Case in the Test. Returns the results for every Case,
// or an error if there was a problem executing the Test.
func (r *Runner) runCases(ctx context.Context, suiteDir string, filter Filter, t Test) ([]CaseResult, error) {
	newClient := func() (Client, error) {
		c, err := r.makeTestClient(ctx, suiteDir, t)
		if err != nil {
			return nil, err
		}

		return c, nil
	}

	_, err := newClient()
	if err != nil {
		return nil, err
	}

	results := make([]CaseResult, len(t.Cases))

	for i, c := range t.Cases {
		if !filter.MatchesCase(t.Name, c.Name) {
			results[i] = r.skipCase(c)
			continue
		}

		results[i] = r.runCase(ctx, newClient, suiteDir, c)
	}

	return results, nil
}

func (r *Runner) skipCase(tc *Case) CaseResult {
	return CaseResult{Name: tc.Name, Skipped: true}
}

func (r *Runner) makeTestClient(ctx context.Context, suiteDir string, t Test) (Client, error) {
	client, err := r.newClient()
	if err != nil {
		return nil, fmt.Errorf("%w: %v", ErrCreatingClient, err)
	}

	err = r.addTemplate(ctx, suiteDir, t.Template, client)
	if err != nil {
		return nil, err
	}

	err = r.addConstraint(ctx, suiteDir, t.Constraint, client)
	if err != nil {
		return nil, err
	}

	return client, nil
}

func (r *Runner) addConstraint(ctx context.Context, suiteDir, constraintPath string, client Client) error {
	if constraintPath == "" {
		return fmt.Errorf("%w: missing constraint", ErrInvalidSuite)
	}

	cObj, err := readConstraint(r.filesystem, path.Join(suiteDir, constraintPath))
	if err != nil {
		return err
	}

	_, err = client.AddConstraint(ctx, cObj)
	if err != nil {
		return fmt.Errorf("%w: %v", ErrAddingConstraint, err)
	}
	return nil
}

func (r *Runner) addTemplate(ctx context.Context, suiteDir, templatePath string, client Client) error {
	if templatePath == "" {
		return fmt.Errorf("%w: missing template", ErrInvalidSuite)
	}

<<<<<<< HEAD
	template, err := ReadTemplate(r.scheme, r.filesystem, filepath.Join(suiteDir, templatePath))
=======
	template, err := readTemplate(r.scheme, r.filesystem, path.Join(suiteDir, templatePath))
>>>>>>> b3ed9440
	if err != nil {
		return err
	}

	_, err = client.AddTemplate(ctx, template)
	if err != nil {
		return fmt.Errorf("%w: %v", ErrAddingTemplate, err)
	}

	return nil
}

// RunCase executes a Case and returns the result of the run.
func (r *Runner) runCase(ctx context.Context, newClient func() (Client, error), suiteDir string, tc *Case) CaseResult {
	start := time.Now()

	err := r.checkCase(ctx, newClient, suiteDir, tc)

	return CaseResult{
		Name:    tc.Name,
		Error:   err,
		Runtime: Duration(time.Since(start)),
	}
}

func (r *Runner) checkCase(ctx context.Context, newClient func() (Client, error), suiteDir string, tc *Case) (err error) {
	if tc.Object == "" {
		return fmt.Errorf("%w: must define object", ErrInvalidCase)
	}

	if len(tc.Assertions) == 0 {
		// Test cases must define at least one assertion.
		return fmt.Errorf("%w: assertions must be non-empty", ErrInvalidCase)
	}

	review, err := r.runReview(ctx, newClient, suiteDir, tc)
	if err != nil {
		return err
	}

	results := review.Results()
	for i := range tc.Assertions {
		err = tc.Assertions[i].Run(results)
		if err != nil {
			return err
		}
	}

	return nil
}

func (r *Runner) runReview(ctx context.Context, newClient func() (Client, error), suiteDir string, tc *Case) (*types.Responses, error) {
	c, err := newClient()
	if err != nil {
		return nil, err
	}

	toReviewPath := path.Join(suiteDir, tc.Object)
	toReviewObjs, err := readObjects(r.filesystem, toReviewPath)
	if err != nil {
		return nil, err
	}
	if len(toReviewObjs) != 1 {
		return nil, fmt.Errorf("%w: %q defines %d objects",
			ErrMultipleObjects, toReviewPath, len(toReviewObjs))
	}
	toReview := toReviewObjs[0]

	for _, p := range tc.Inventory {
		err = r.addInventory(ctx, c, suiteDir, p)
		if err != nil {
			return nil, err
		}
	}

	return c.Review(ctx, toReview)
}

func (r *Runner) addInventory(ctx context.Context, c Client, suiteDir, inventoryPath string) error {
	p := path.Join(suiteDir, inventoryPath)

	inventory, err := readObjects(r.filesystem, p)
	if err != nil {
		return err
	}

	for _, obj := range inventory {
		_, err = c.AddData(ctx, obj)
		if err != nil {
			return fmt.Errorf("%w: %v %v/%v: %v",
				ErrAddInventory, obj.GroupVersionKind(), obj.GetNamespace(), obj.GetName(), err)
		}
	}

	return nil
}

// readCaseObjects reads objects at path in filesystem f. Returns:
// 1) The object to review for the test case
// 2) The objects to add to data.inventory
// 3) Any errors encountered parsing the objects
//
// The final object in path is the object to review.
func readObjects(f fs.FS, path string) ([]*unstructured.Unstructured, error) {
	bytes, err := fs.ReadFile(f, path)
	if err != nil {
		return nil, err
	}

	objs, err := readUnstructureds(bytes)
	if err != nil {
		return nil, fmt.Errorf("reading %q: %w", path, err)
	}

	nObjs := len(objs)
	if nObjs == 0 {
		return nil, fmt.Errorf("%w: path %q defines no YAML objects", ErrNoObjects, path)
	}

	return objs, nil
}<|MERGE_RESOLUTION|>--- conflicted
+++ resolved
@@ -165,11 +165,7 @@
 		return fmt.Errorf("%w: missing template", ErrInvalidSuite)
 	}
 
-<<<<<<< HEAD
-	template, err := ReadTemplate(r.scheme, r.filesystem, filepath.Join(suiteDir, templatePath))
-=======
-	template, err := readTemplate(r.scheme, r.filesystem, path.Join(suiteDir, templatePath))
->>>>>>> b3ed9440
+	template, err := ReadTemplate(r.scheme, r.filesystem, path.Join(suiteDir, templatePath))
 	if err != nil {
 		return err
 	}
