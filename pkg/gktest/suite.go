--- conflicted
+++ resolved
@@ -10,11 +10,7 @@
 
 	// Tests is a list of Template&Constraint pairs, with tests to run on
 	// each.
-<<<<<<< HEAD
-	Tests []Test
-=======
 	Tests []Test `json:"spec"`
->>>>>>> 2b9a234f
 }
 
 // Test defines a Template&Constraint pair to instantiate, and Cases to
@@ -22,20 +18,6 @@
 type Test struct {
 	// Template is the path to the ConstraintTemplate, relative to the file
 	// defining the Suite.
-<<<<<<< HEAD
-	Template string
-
-	// Constraint is the path to the Constraint, relative to the file defining
-	// the Suite. Must be an instance of Template.
-	Constraint string
-
-	// Cases are the test cases to run on the instantiated Constraint.
-	Cases []Case
-}
-
-// Case runs Constraint against a YAML object.
-type Case struct{}
-=======
 	Template string `json:"template"`
 
 	// Constraint is the path to the Constraint, relative to the file defining
@@ -56,5 +38,4 @@
 type Assertion struct {
 	RejectionCount int
 	Message        string
-}
->>>>>>> 2b9a234f
+}