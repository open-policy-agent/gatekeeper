/*

Licensed under the Apache License, Version 2.0 (the "License");
you may not use this file except in compliance with the License.
You may obtain a copy of the License at

    http://www.apache.org/licenses/LICENSE-2.0

Unless required by applicable law or agreed to in writing, software
distributed under the License is distributed on an "AS IS" BASIS,
WITHOUT WARRANTIES OR CONDITIONS OF ANY KIND, either express or implied.
See the License for the specific language governing permissions and
limitations under the License.
*/

package constraint

import (
	"context"
	"strings"
	"sync"

	"github.com/go-logr/logr"
	opa "github.com/open-policy-agent/frameworks/constraint/pkg/client"
	"github.com/open-policy-agent/frameworks/constraint/pkg/core/constraints"
	constraintstatusv1beta1 "github.com/open-policy-agent/gatekeeper/apis/status/v1beta1"
	"github.com/open-policy-agent/gatekeeper/pkg/controller/constraintstatus"
	"github.com/open-policy-agent/gatekeeper/pkg/logging"
	"github.com/open-policy-agent/gatekeeper/pkg/metrics"
	"github.com/open-policy-agent/gatekeeper/pkg/readiness"
	"github.com/open-policy-agent/gatekeeper/pkg/util"
	"github.com/open-policy-agent/gatekeeper/pkg/watch"
	corev1 "k8s.io/api/core/v1"
	"k8s.io/apimachinery/pkg/api/errors"
	"k8s.io/apimachinery/pkg/api/meta"
	"k8s.io/apimachinery/pkg/apis/meta/v1/unstructured"
	"k8s.io/apimachinery/pkg/runtime"
	"k8s.io/apimachinery/pkg/types"
	"sigs.k8s.io/controller-runtime/pkg/client"
	"sigs.k8s.io/controller-runtime/pkg/controller"
	"sigs.k8s.io/controller-runtime/pkg/event"
	"sigs.k8s.io/controller-runtime/pkg/handler"
	logf "sigs.k8s.io/controller-runtime/pkg/log"
	"sigs.k8s.io/controller-runtime/pkg/manager"
	"sigs.k8s.io/controller-runtime/pkg/reconcile"
	"sigs.k8s.io/controller-runtime/pkg/source"
)

var (
	log = logf.Log.WithName("controller").WithValues(logging.Process, "constraint_controller")
)

const (
	finalizerName = "finalizers.gatekeeper.sh/constraint"
)

type Adder struct {
	Opa              *opa.Client
	ConstraintsCache *ConstraintsCache
	WatchManager     *watch.Manager
	ControllerSwitch *watch.ControllerSwitch
	Events           <-chan event.GenericEvent
	Tracker          *readiness.Tracker
	GetPod           func() (*corev1.Pod, error)
}

func (a *Adder) InjectOpa(o *opa.Client) {
	a.Opa = o
}

func (a *Adder) InjectWatchManager(w *watch.Manager) {
	a.WatchManager = w
}

func (a *Adder) InjectControllerSwitch(cs *watch.ControllerSwitch) {
	a.ControllerSwitch = cs
}

func (a *Adder) InjectTracker(t *readiness.Tracker) {
	a.Tracker = t
}

// Add creates a new Constraint Controller and adds it to the Manager. The Manager will set fields on the Controller
// and Start it when the Manager is Started.
func (a *Adder) Add(mgr manager.Manager) error {
	reporter, err := newStatsReporter()
	if err != nil {
		log.Error(err, "StatsReporter could not start")
		return err
	}

	r := newReconciler(mgr, a.Opa, a.ControllerSwitch, reporter, a.ConstraintsCache, a.Tracker)
	if a.GetPod != nil {
		r.getPod = a.GetPod
	}
	return add(mgr, r, a.Events)
}

type ConstraintsCache struct {
	mux   sync.RWMutex
	cache map[string]tags
}

type tags struct {
	enforcementAction util.EnforcementAction
	status            metrics.Status
}

// newReconciler returns a new reconcile.Reconciler
func newReconciler(
	mgr manager.Manager,
	opa *opa.Client,
	cs *watch.ControllerSwitch,
	reporter StatsReporter,
	constraintsCache *ConstraintsCache,
	tracker *readiness.Tracker) *ReconcileConstraint {
	r := &ReconcileConstraint{
		// Separate reader and writer because manager's default client bypasses the cache for unstructured resources.
		writer:       mgr.GetClient(),
		statusClient: mgr.GetClient(),
		reader:       mgr.GetCache(),

		cs:               cs,
		scheme:           mgr.GetScheme(),
		opa:              opa,
		log:              log,
		reporter:         reporter,
		constraintsCache: constraintsCache,
		tracker:          tracker,
	}
	r.getPod = r.defaultGetPod
	return r
}

// add adds a new Controller to mgr with r as the reconcile.Reconciler
func add(mgr manager.Manager, r reconcile.Reconciler, events <-chan event.GenericEvent) error {
	// Create a new controller
	c, err := controller.New("constraint-controller", mgr, controller.Options{Reconciler: r})
	if err != nil {
		return err
	}

	// Watch for changes to the provided constraint
	err = c.Watch(
		&source.Channel{
			Source:         events,
			DestBufferSize: 1024,
		},
		&handler.EnqueueRequestsFromMapFunc{ToRequests: util.EventPacker{}},
	)
	if err != nil {
		return err
	}

	// Watch for changes to ConstraintStatus
	err = c.Watch(
		&source.Kind{Type: &constraintstatusv1beta1.ConstraintPodStatus{}},
		&handler.EnqueueRequestsFromMapFunc{ToRequests: &constraintstatus.Mapper{}})
	if err != nil {
		return err
	}
	return nil
}

var _ reconcile.Reconciler = &ReconcileConstraint{}

// ReconcileSync reconciles an arbitrary constraint object described by Kind
type ReconcileConstraint struct {
	reader       client.Reader
	writer       client.Writer
	statusClient client.StatusClient

	cs               *watch.ControllerSwitch
	scheme           *runtime.Scheme
	opa              *opa.Client
	log              logr.Logger
	reporter         StatsReporter
	constraintsCache *ConstraintsCache
	tracker          *readiness.Tracker
	getPod           func() (*corev1.Pod, error)
}

// +kubebuilder:rbac:groups=constraints.gatekeeper.sh,resources=*,verbs=get;list;watch;create;update;patch;delete

// Reconcile reads that state of the cluster for a constraint object and makes changes based on the state read
// and what is in the constraint.Spec
func (r *ReconcileConstraint) Reconcile(request reconcile.Request) (reconcile.Result, error) {
	// Short-circuit if shutting down.
	if r.cs != nil {
		running := r.cs.Enter()
		defer r.cs.Exit()
		if !running {
			return reconcile.Result{}, nil
		}
	}

	gvk, unpackedRequest, err := util.UnpackRequest(request)
	if err != nil {
		// Unrecoverable, do not retry.
		// TODO(OREN) add metric
		log.Error(err, "unpacking request", "request", request)
		return reconcile.Result{}, nil
	}

	// Sanity - make sure it is a constraint resource.
	if gvk.Group != constraintstatusv1beta1.ConstraintsGroup {
		// Unrecoverable, do not retry.
		log.Error(err, "invalid constraint GroupVersion", "gvk", gvk)
		return reconcile.Result{}, nil
	}

	deleted := false
	instance := &unstructured.Unstructured{}
	instance.SetGroupVersionKind(gvk)
	if err := r.reader.Get(context.TODO(), unpackedRequest.NamespacedName, instance); err != nil {
		if !errors.IsNotFound(err) && !meta.IsNoMatchError(err) {
			return reconcile.Result{}, err
		}
		deleted = true
		instance = &unstructured.Unstructured{}
		instance.SetGroupVersionKind(gvk)
		instance.SetNamespace(unpackedRequest.NamespacedName.Namespace)
		instance.SetName(unpackedRequest.NamespacedName.Name)
	}

	deleted = deleted || !instance.GetDeletionTimestamp().IsZero()

	constraintKey := strings.Join([]string{instance.GetKind(), instance.GetName()}, "/")
	enforcementAction, err := util.GetEnforcementAction(instance.Object)
	if err != nil {
		return reconcile.Result{}, err
	}

	reportMetrics := false
	defer func() {
		if reportMetrics {
			r.constraintsCache.reportTotalConstraints(r.reporter)
		}
	}()

	if HasFinalizer(instance) {
		RemoveFinalizer(instance)
		if err := r.writer.Update(context.Background(), instance); err != nil {
			return reconcile.Result{Requeue: true}, nil
		}
	}

	if !deleted {
		r.log.Info("handling constraint update", "instance", instance)
		status, err := r.getOrCreatePodStatus(instance)
		if err != nil {
			log.Info("could not get/create pod status object", "error", err)
			return reconcile.Result{}, err
		}
		status.Status.ConstraintUID = instance.GetUID()
		status.Status.ObservedGeneration = instance.GetGeneration()
		status.Status.Errors = nil
		if c, err := r.opa.GetConstraint(context.TODO(), instance); err != nil || !constraints.SemanticEqual(instance, c) {
			if err := r.cacheConstraint(instance); err != nil {
				r.constraintsCache.addConstraintKey(constraintKey, tags{
					enforcementAction: enforcementAction,
					status:            metrics.ErrorStatus,
				})
				status.Status.Errors = append(status.Status.Errors, constraintstatusv1beta1.Error{Message: err.Error()})
				if err2 := r.writer.Update(context.TODO(), status); err2 != nil {
					log.Error(err2, "could not report constraint error status")
				}
				reportMetrics = true
				return reconcile.Result{}, err
			}
			logAddition(r.log, instance, enforcementAction)
		}

		status.Status.Enforced = true
		if err = r.writer.Update(context.Background(), status); err != nil {
			return reconcile.Result{Requeue: true}, nil
		}

		// adding constraint to cache and sending metrics
		r.constraintsCache.addConstraintKey(constraintKey, tags{
			enforcementAction: enforcementAction,
			status:            metrics.ActiveStatus,
		})
		reportMetrics = true
	} else {
		r.log.Info("handling constraint delete", "instance", instance)
		if _, err := r.opa.RemoveConstraint(context.Background(), instance); err != nil {
			if _, ok := err.(*opa.UnrecognizedConstraintError); !ok {
				return reconcile.Result{}, err
			}
		}
		logRemoval(r.log, instance, enforcementAction)
		r.constraintsCache.deleteConstraintKey(constraintKey)
		reportMetrics = true
<<<<<<< HEAD
		statusObj := &constraintstatusv1beta1.ConstraintPodStatus{}
		statusObj.SetName(constraintstatusv1beta1.KeyForConstraint(util.GetPodName(), instance))
=======
		sName, err := constraintstatusv1beta1.KeyForConstraint(util.GetPodName(), instance)
		if err != nil {
			return reconcile.Result{}, err
		}
		statusObj := &constraintstatusv1beta1.ConstraintPodStatus{}
		statusObj.SetName(sName)
>>>>>>> 221a9894
		statusObj.SetNamespace(util.GetNamespace())
		if err := r.writer.Delete(context.TODO(), statusObj); err != nil {
			if !errors.IsNotFound(err) {
				return reconcile.Result{}, err
			}
		}
	}
	return reconcile.Result{}, nil
}

func (r *ReconcileConstraint) defaultGetPod() (*corev1.Pod, error) {
	ns := util.GetNamespace()
	name := util.GetPodName()
	key := types.NamespacedName{Namespace: ns, Name: name}
	pod := &corev1.Pod{}
	if err := r.reader.Get(context.TODO(), key, pod); err != nil {
		return nil, err
	}
	return pod, nil
}

func (r *ReconcileConstraint) getOrCreatePodStatus(constraint *unstructured.Unstructured) (*constraintstatusv1beta1.ConstraintPodStatus, error) {
	statusObj := &constraintstatusv1beta1.ConstraintPodStatus{}
<<<<<<< HEAD
	key := types.NamespacedName{Name: constraintstatusv1beta1.KeyForConstraint(util.GetPodName(), constraint), Namespace: util.GetNamespace()}
=======
	sName, err := constraintstatusv1beta1.KeyForConstraint(util.GetPodName(), constraint)
	if err != nil {
		return nil, err
	}
	key := types.NamespacedName{Name: sName, Namespace: util.GetNamespace()}
>>>>>>> 221a9894
	if err := r.reader.Get(context.TODO(), key, statusObj); err != nil {
		if !errors.IsNotFound(err) {
			return nil, err
		}
	} else {
		return statusObj, nil
	}
	pod, err := r.getPod()
	if err != nil {
		return nil, err
	}
	statusObj, err = constraintstatusv1beta1.NewConstraintStatusForPod(pod, constraint, r.scheme)
	if err != nil {
		return nil, err
	}
	if err := r.writer.Create(context.TODO(), statusObj); err != nil {
		return nil, err
	}
	return statusObj, nil
}

func logAddition(l logr.Logger, constraint *unstructured.Unstructured, enforcementAction util.EnforcementAction) {
	l.Info(
		"constraint added to OPA",
		logging.EventType, "constraint_added",
		logging.ConstraintName, constraint.GetName(),
		logging.ConstraintAction, string(enforcementAction),
		logging.ConstraintStatus, "enforced",
	)
}

func logRemoval(l logr.Logger, constraint *unstructured.Unstructured, enforcementAction util.EnforcementAction) {
	l.Info(
		"constraint removed from OPA",
		logging.EventType, "constraint_removed",
		logging.ConstraintName, constraint.GetName(),
		logging.ConstraintAction, string(enforcementAction),
		logging.ConstraintStatus, "unenforced",
	)
}

func (r *ReconcileConstraint) cacheConstraint(instance *unstructured.Unstructured) error {
	t := r.tracker.For(instance.GroupVersionKind())

	obj := instance.DeepCopy()
	// Remove the status field since we do not need it for OPA
	unstructured.RemoveNestedField(obj.Object, "status")
	_, err := r.opa.AddConstraint(context.Background(), obj)
	if err != nil {
		t.CancelExpect(obj)
		return err
	}

	// Track for readiness
	t.Observe(instance)
	log.Info("[readiness] observed Constraint", "name", instance.GetName())

	return nil
}

func RemoveFinalizer(instance *unstructured.Unstructured) {
	instance.SetFinalizers(removeString(finalizerName, instance.GetFinalizers()))
}

func HasFinalizer(instance *unstructured.Unstructured) bool {
	return containsString(finalizerName, instance.GetFinalizers())
}

func containsString(s string, items []string) bool {
	for _, item := range items {
		if item == s {
			return true
		}
	}
	return false
}

func removeString(s string, items []string) []string {
	var rval []string
	for _, item := range items {
		if item != s {
			rval = append(rval, item)
		}
	}
	return rval
}

func NewConstraintsCache() *ConstraintsCache {
	return &ConstraintsCache{
		cache: make(map[string]tags),
	}
}

func (c *ConstraintsCache) addConstraintKey(constraintKey string, t tags) {
	c.mux.Lock()
	defer c.mux.Unlock()

	c.cache[constraintKey] = tags{
		enforcementAction: t.enforcementAction,
		status:            t.status,
	}
}

func (c *ConstraintsCache) deleteConstraintKey(constraintKey string) {
	c.mux.Lock()
	defer c.mux.Unlock()

	delete(c.cache, constraintKey)
}

func (c *ConstraintsCache) reportTotalConstraints(reporter StatsReporter) {
	c.mux.RLock()
	defer c.mux.RUnlock()

	totals := make(map[tags]int)
	// report total number of constraints
	for _, v := range c.cache {
		totals[v]++
	}

	for _, enforcementAction := range util.KnownEnforcementActions {
		for _, status := range metrics.AllStatuses {
			if err := reporter.reportConstraints(
				tags{
					enforcementAction: enforcementAction,
					status:            status,
				},
				int64(totals[tags{
					enforcementAction: enforcementAction,
					status:            status,
				}])); err != nil {
				log.Error(err, "failed to report total constraints")
			}
		}
	}
}<|MERGE_RESOLUTION|>--- conflicted
+++ resolved
@@ -292,17 +292,13 @@
 		logRemoval(r.log, instance, enforcementAction)
 		r.constraintsCache.deleteConstraintKey(constraintKey)
 		reportMetrics = true
-<<<<<<< HEAD
-		statusObj := &constraintstatusv1beta1.ConstraintPodStatus{}
-		statusObj.SetName(constraintstatusv1beta1.KeyForConstraint(util.GetPodName(), instance))
-=======
+
 		sName, err := constraintstatusv1beta1.KeyForConstraint(util.GetPodName(), instance)
 		if err != nil {
 			return reconcile.Result{}, err
 		}
 		statusObj := &constraintstatusv1beta1.ConstraintPodStatus{}
 		statusObj.SetName(sName)
->>>>>>> 221a9894
 		statusObj.SetNamespace(util.GetNamespace())
 		if err := r.writer.Delete(context.TODO(), statusObj); err != nil {
 			if !errors.IsNotFound(err) {
@@ -326,15 +322,11 @@
 
 func (r *ReconcileConstraint) getOrCreatePodStatus(constraint *unstructured.Unstructured) (*constraintstatusv1beta1.ConstraintPodStatus, error) {
 	statusObj := &constraintstatusv1beta1.ConstraintPodStatus{}
-<<<<<<< HEAD
-	key := types.NamespacedName{Name: constraintstatusv1beta1.KeyForConstraint(util.GetPodName(), constraint), Namespace: util.GetNamespace()}
-=======
 	sName, err := constraintstatusv1beta1.KeyForConstraint(util.GetPodName(), constraint)
 	if err != nil {
 		return nil, err
 	}
 	key := types.NamespacedName{Name: sName, Namespace: util.GetNamespace()}
->>>>>>> 221a9894
 	if err := r.reader.Get(context.TODO(), key, statusObj); err != nil {
 		if !errors.IsNotFound(err) {
 			return nil, err
