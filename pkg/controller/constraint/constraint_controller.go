--- conflicted
+++ resolved
@@ -172,16 +172,12 @@
 		if err = util.SetHAStatus(instance, status); err != nil {
 			return reconcile.Result{}, err
 		}
-<<<<<<< HEAD
-		if _, err := r.opa.AddConstraint(context.Background(), instance); err != nil {
+		if err := r.cacheConstraint(instance); err != nil {
 			r.addConstraintKey(constraintKey, Tags{
 				enforcementAction: enforcementAction,
 				status:            errorStatus,
 			})
 			reportMetrics = true
-=======
-		if err := r.cacheConstraint(instance); err != nil {
->>>>>>> 1542b462
 			return reconcile.Result{}, err
 		}
 		status, err = util.GetHAStatus(instance)
@@ -215,7 +211,6 @@
 	return reconcile.Result{}, nil
 }
 
-<<<<<<< HEAD
 func (r *ReconcileConstraint) addConstraintKey(constraintKey string, t Tags) {
 	r.constraintsCacheMux.Lock()
 	defer r.constraintsCacheMux.Unlock()
@@ -258,14 +253,14 @@
 			}
 		}
 	}
-=======
+}
+
 func (r *ReconcileConstraint) cacheConstraint(instance *unstructured.Unstructured) error {
 	obj := instance.DeepCopy()
 	// Remove the status field since we do not need it for OPA
 	unstructured.RemoveNestedField(obj.Object, "status")
 	_, err := r.opa.AddConstraint(context.Background(), instance)
 	return err
->>>>>>> 1542b462
 }
 
 func RemoveFinalizer(instance *unstructured.Unstructured) {
