package core

import (
	"context"
	"errors"
	"fmt"
	"sync"
	"testing"
	"time"

	"github.com/go-logr/logr"
	"github.com/google/go-cmp/cmp"
	"github.com/google/go-cmp/cmp/cmpopts"
	mutationsv1alpha1 "github.com/open-policy-agent/gatekeeper/apis/mutations/v1alpha1"
	statusv1beta1 "github.com/open-policy-agent/gatekeeper/apis/status/v1beta1"
	"github.com/open-policy-agent/gatekeeper/pkg/controller/mutators"
	"github.com/open-policy-agent/gatekeeper/pkg/fakes"
	"github.com/open-policy-agent/gatekeeper/pkg/mutation"
	"github.com/open-policy-agent/gatekeeper/pkg/mutation/path/parser"
	mutationschema "github.com/open-policy-agent/gatekeeper/pkg/mutation/schema"
	mutationtypes "github.com/open-policy-agent/gatekeeper/pkg/mutation/types"
	corev1 "k8s.io/api/core/v1"
	rbacv1 "k8s.io/api/rbac/v1"
	apierrors "k8s.io/apimachinery/pkg/api/errors"
	metav1 "k8s.io/apimachinery/pkg/apis/meta/v1"
	"k8s.io/apimachinery/pkg/runtime"
	"k8s.io/apimachinery/pkg/runtime/schema"
	"k8s.io/apimachinery/pkg/types"
	"sigs.k8s.io/controller-runtime/pkg/client"
	"sigs.k8s.io/controller-runtime/pkg/event"
	logf "sigs.k8s.io/controller-runtime/pkg/log"
	"sigs.k8s.io/controller-runtime/pkg/reconcile"
)

func mustParse(p string) parser.Path {
	pth, err := parser.Parse(p)
	if err != nil {
		panic(err)
	}
	return pth
}

type objectOrErr struct {
	key    client.ObjectKey
	object client.Object
	errs   []error
}

func orObject(obj client.Object) *objectOrErr {
	return &objectOrErr{
		key:    client.ObjectKeyFromObject(obj),
		object: obj,
		errs:   nil,
	}
}

func orErr(key client.ObjectKey, errs ...error) *objectOrErr {
	return &objectOrErr{
		key:    key,
		object: nil,
		errs:   errs,
	}
}

func (oe *objectOrErr) error() error {
	switch len(oe.errs) {
	case 0:
		return nil
	case 1:
		// Always return the final error
		return oe.errs[0]
	default:
		// Since there is a list of errors to return, we require different errors
		// each call. Pop the error off from the front.
		err := oe.errs[0]
		oe.errs = oe.errs[1:]
		return err
	}
}

type fakeClient struct {
	client.Client

	objects map[types.NamespacedName]*objectOrErr
}

func newFakeClient() *fakeClient {
	return &fakeClient{
		objects: make(map[types.NamespacedName]*objectOrErr),
	}
}

var _ client.Client = &fakeClient{}

func (c *fakeClient) Get(_ context.Context, key client.ObjectKey, obj client.Object) error {
	got, found := c.objects[key]
	if !found {
		return apierrors.NewNotFound(schema.GroupResource{}, key.Name)
	}

	err := got.error()
	if err != nil {
		return err
	}

	switch o := obj.(type) {
	case *fakeMutatorObject:
<<<<<<< HEAD
		mo, ok := got.object.(*fakeMutatorObject)
		if !ok {
			return fmt.Errorf("got got.object type %T, want %T", got.object, fakeMutatorObject{})
		}
		*o = *mo
	case *statusv1beta1.MutatorPodStatus:
		mo, ok := got.object.(*statusv1beta1.MutatorPodStatus)
		if !ok {
			return fmt.Errorf("got got.object type %T, want %T", got.object, statusv1beta1.MutatorPodStatus{})
		}
		*o = *mo
=======
		g, ok := got.object.(*fakeMutatorObject)
		if !ok {
			return fmt.Errorf("got.object is type %T, want %T", got.object, &fakeMutatorObject{})
		}
		*o = *g
	case *statusv1beta1.MutatorPodStatus:
		g, ok := got.object.(*statusv1beta1.MutatorPodStatus)
		if !ok {
			return fmt.Errorf("got.object is type %T, want %T", got.object, &statusv1beta1.MutatorPodStatus{})
		}
		*o = *g
>>>>>>> 6ea0e583
	default:
		return fmt.Errorf("unrecognized type %T", obj)
	}

	return nil
}

func (c *fakeClient) Create(_ context.Context, obj client.Object, _ ...client.CreateOption) error {
	original, originalExists := c.objects[toKey(obj)]
	if originalExists {
		err := original.error()
		if err != nil {
			return err
		}
	}

	c.objects[toKey(obj)] = orObject(obj)
	if originalExists {
		c.objects[toKey(obj)].errs = original.errs
	}

	return nil
}

func (c *fakeClient) Update(_ context.Context, obj client.Object, _ ...client.UpdateOption) error {
	original, originalExists := c.objects[toKey(obj)]
	if originalExists {
		err := original.error()
		if err != nil {
			return err
		}
	}

	c.objects[toKey(obj)] = orObject(obj)
	if originalExists {
		c.objects[toKey(obj)].errs = original.errs
	}

	return nil
}

func (c *fakeClient) Delete(_ context.Context, obj client.Object, _ ...client.DeleteOption) error {
	original, exists := c.objects[toKey(obj)]
	if exists {
		err := original.error()
		if err != nil {
			return err
		}
	}

	delete(c.objects, toKey(obj))

	return nil
}

type fakeMutatorObject struct {
	metav1.TypeMeta
	metav1.ObjectMeta

	err     error
	mutator *fakeMutator
}

var _ client.Object = &fakeMutatorObject{}

func toKey(obj client.Object) types.NamespacedName {
	return types.NamespacedName{Namespace: obj.GetNamespace(), Name: obj.GetName()}
}

func (m *fakeMutatorObject) DeepCopyObject() runtime.Object {
	mutator := m.mutator
	if mutator != nil {
		mutatorCopy := m.mutator.DeepCopy()
		var ok bool
		mutator, ok = mutatorCopy.(*fakeMutator)
		if !ok {
			panic(fmt.Errorf("got DeepCopy type %T, want %T", mutatorCopy, &fakeMutator{}))
		}
	}

	err := m.err
	if err != nil {
		err = fmt.Errorf(err.Error())
	}

	return &fakeMutatorObject{
		TypeMeta:   m.TypeMeta,
		ObjectMeta: *m.ObjectMeta.DeepCopy(),
		mutator:    mutator,
		err:        err,
	}
}

type fakeMutator struct {
	mutationtypes.Mutator

	terminal parser.NodeType
	id       mutationtypes.ID
	path     parser.Path
}

var _ mutationschema.MutatorWithSchema = &fakeMutator{}

func (m *fakeMutator) ID() mutationtypes.ID {
	return m.id
}

func (m *fakeMutator) DeepCopy() mutationtypes.Mutator {
	return &fakeMutator{
		terminal: m.terminal,
		id:       m.id,
		path:     m.path.DeepCopy(),
	}
}

func (m *fakeMutator) SchemaBindings() []schema.GroupVersionKind {
	return []schema.GroupVersionKind{rbacv1.SchemeGroupVersion.WithKind("Role")}
}

func (m *fakeMutator) TerminalType() parser.NodeType {
	return mutationschema.Unknown
}

func (m *fakeMutator) Path() parser.Path {
	return m.path
}

func (m *fakeMutator) HasDiff(right mutationtypes.Mutator) bool {
	other, ok := right.(*fakeMutator)
	if !ok {
		return true
	}

	return m.id != other.id ||
		m.terminal != other.terminal ||
		m.path.String() != other.path.String()
}

func (m *fakeMutator) UsesExternalData() bool {
	return false
}

type errSome struct{ id int }

func newErrSome(id int) error { return &errSome{id: id} }

func (e *errSome) Is(target error) bool {
	if t, ok := target.(*errSome); ok {
		return t.id == e.id
	}

	return false
}

func (e *errSome) Error() string {
	return fmt.Sprintf("some error: %d", e.id)
}

func newFakeReconciler(t *testing.T, c client.Client, events chan event.GenericEvent) *Reconciler {
	s := runtime.NewScheme()
	err := corev1.AddToScheme(s)
	if err != nil {
		t.Fatal(err)
	}

	const podName = "no-pod"

	return &Reconciler{
		Client:         c,
		log:            logr.New(logf.NullLogSink{}),
		newMutationObj: func() client.Object { return &fakeMutatorObject{} },
		cache:          mutators.NewMutationCache(),
		mutatorFor: func(object client.Object) (mutationtypes.Mutator, error) {
			fake, ok := object.(*fakeMutatorObject)
			if !ok {
				return nil, fmt.Errorf("called mutatorFor(%T), want mutatorFor(%T)",
					object, &fakeMutatorObject{})
			}

			if fake.err != nil {
				return nil, fake.err
			}

			if fake.mutator == nil {
				return nil, nil
			}

			fake.mutator.id = mutationtypes.MakeID(object)
			return fake.mutator, nil
		},
		system: mutation.NewSystem(mutation.SystemOpts{}),
		getPod: func(ctx context.Context) (*corev1.Pod, error) {
			return fakes.Pod(
				fakes.WithNamespace("gatekeeper-system"),
				fakes.WithName(podName),
				// These tests do not depend on UID and validating this is annoying.
				fakes.WithUID(""),
			), nil
		},
		scheme: s,
		gvk:    mutationsv1alpha1.GroupVersion.WithKind("fake"),
		events: events,
	}
}

type fakeEvents struct {
	channel chan event.GenericEvent

	wg sync.WaitGroup

	eventsMtx sync.Mutex
	events    mutationschema.IDSet
}

func (e *fakeEvents) add(id mutationtypes.ID) {
	e.eventsMtx.Lock()
	e.events[id] = true
	e.eventsMtx.Unlock()
}

func newFakeEvents() *fakeEvents {
	result := &fakeEvents{
		channel: make(chan event.GenericEvent),
		events:  make(mutationschema.IDSet),
	}

	result.wg.Add(1)
	go func() {
		for e := range result.channel {
			result.add(mutationtypes.MakeID(e.Object))
		}
		result.wg.Done()
	}()

	return result
}

// Get closes the events channel, waits for all events to be inserted in the map,
// and then returns the resulting map.
// Safe to call multiple times.
func (e *fakeEvents) Get() mutationschema.IDSet {
	close(e.channel)
	e.wg.Wait()

	return e.events
}

func now() *metav1.Time {
	t := metav1.NewTime(time.Now())
	return &t
}

func TestReconciler_Reconcile(t *testing.T) {
	testCases := []struct {
		name string
		// before are added to the Client and Reconciler before the test begins. The
		// outcomes of adding these are not evaluated.
		before  []*objectOrErr
		request *objectOrErr

		want       *statusv1beta1.MutatorPodStatus
		wantErr    error
		wantEvents mutationschema.IDSet
	}{
		{
			name:   "create Mutator",
			before: nil,
			request: orObject(&fakeMutatorObject{
				TypeMeta:   metav1.TypeMeta{Kind: "fake"},
				ObjectMeta: metav1.ObjectMeta{Name: "bar"},
				mutator:    &fakeMutator{},
			}),
			want: &statusv1beta1.MutatorPodStatus{
				ObjectMeta: metav1.ObjectMeta{
					Namespace: "gatekeeper-system",
					Name:      "no--pod-fake-bar",
					Labels: map[string]string{
						"internal.gatekeeper.sh/mutator-kind": "fake",
						"internal.gatekeeper.sh/mutator-name": "bar",
						"internal.gatekeeper.sh/pod":          "no-pod",
					},
					OwnerReferences: []metav1.OwnerReference{{APIVersion: "v1", Kind: "Pod", Name: "no-pod"}},
				},
				Status: statusv1beta1.MutatorPodStatusStatus{
					ID:         "no-pod",
					Operations: []string{"audit", "mutation-status", "mutation-webhook", "status", "webhook"},
					Enforced:   true,
					Errors:     nil,
				},
			},
			wantErr: nil,
		},
		{
			name: "replace Mutator",
			before: []*objectOrErr{orObject(&fakeMutatorObject{
				TypeMeta:   metav1.TypeMeta{Kind: "fake"},
				ObjectMeta: metav1.ObjectMeta{Name: "bar"},
				mutator:    &fakeMutator{},
			})},
			request: orObject(&fakeMutatorObject{
				TypeMeta:   metav1.TypeMeta{Kind: "fake"},
				ObjectMeta: metav1.ObjectMeta{Name: "bar"},
				mutator:    &fakeMutator{},
			}),
			want: &statusv1beta1.MutatorPodStatus{
				ObjectMeta: metav1.ObjectMeta{
					Namespace: "gatekeeper-system",
					Name:      "no--pod-fake-bar",
					Labels: map[string]string{
						"internal.gatekeeper.sh/mutator-kind": "fake",
						"internal.gatekeeper.sh/mutator-name": "bar",
						"internal.gatekeeper.sh/pod":          "no-pod",
					},
					OwnerReferences: []metav1.OwnerReference{{APIVersion: "v1", Kind: "Pod", Name: "no-pod"}},
				},
				Status: statusv1beta1.MutatorPodStatusStatus{
					ID:         "no-pod",
					Operations: []string{"audit", "mutation-status", "mutation-webhook", "status", "webhook"},
					Enforced:   true,
					Errors:     nil,
				},
			},
			wantErr: nil,
		},
		{
			name: "delete Mutator",
			before: []*objectOrErr{orObject(&fakeMutatorObject{
				TypeMeta:   metav1.TypeMeta{Kind: "fake"},
				ObjectMeta: metav1.ObjectMeta{Name: "bar"},
				mutator:    &fakeMutator{},
			})},
			request: orObject(&fakeMutatorObject{
				TypeMeta:   metav1.TypeMeta{Kind: "fake"},
				ObjectMeta: metav1.ObjectMeta{Name: "bar", DeletionTimestamp: now()},
				mutator:    &fakeMutator{},
			}),
			want:    nil,
			wantErr: nil,
		},
		{
			name:   "delete nonexistent Mutator",
			before: nil,
			request: orObject(&fakeMutatorObject{
				TypeMeta:   metav1.TypeMeta{Kind: "fake"},
				ObjectMeta: metav1.ObjectMeta{Name: "bar", DeletionTimestamp: now()},
				mutator:    &fakeMutator{},
			}),
			want:    nil,
			wantErr: nil,
		},
		{
			name:    "error getting Mutator",
			before:  nil,
			request: orErr(client.ObjectKey{Name: "bar"}, newErrSome(1)),
			wantErr: newErrSome(1),
		},
		{
			name:   "error instantiating Mutator",
			before: nil,
			request: orObject(&fakeMutatorObject{
				TypeMeta:   metav1.TypeMeta{Kind: "fake"},
				ObjectMeta: metav1.ObjectMeta{Name: "bar"},
				err:        newErrSome(1),
			}),
			want: &statusv1beta1.MutatorPodStatus{
				ObjectMeta: metav1.ObjectMeta{
					Namespace: "gatekeeper-system",
					Name:      "no--pod-fake-bar",
					Labels: map[string]string{
						"internal.gatekeeper.sh/mutator-kind": "fake",
						"internal.gatekeeper.sh/mutator-name": "bar",
						"internal.gatekeeper.sh/pod":          "no-pod",
					},
					OwnerReferences: []metav1.OwnerReference{{APIVersion: "v1", Kind: "Pod", Name: "no-pod"}},
				},
				Status: statusv1beta1.MutatorPodStatusStatus{
					ID:         "no-pod",
					Operations: []string{"audit", "mutation-status", "mutation-webhook", "status", "webhook"},
					Enforced:   false,
					Errors:     []statusv1beta1.MutatorError{{Message: newErrSome(1).Error()}},
				},
			},
			wantErr: nil,
		},
		{
			name: "error creating Mutator status",
			before: []*objectOrErr{
				orErr(client.ObjectKey{Namespace: "gatekeeper-system", Name: "no--pod-fake-bar"},
					apierrors.NewNotFound(schema.GroupResource{}, "no--pod-fake-bar"), newErrSome(1)),
			},
			request: orObject(&fakeMutatorObject{
				TypeMeta:   metav1.TypeMeta{Kind: "fake"},
				ObjectMeta: metav1.ObjectMeta{Name: "bar"},
				mutator:    &fakeMutator{},
			}),
			wantErr: newErrSome(1),
		},
		{
			name:   "error upserting Mutator into system",
			before: nil,
			request: orObject(&fakeMutatorObject{
				TypeMeta:   metav1.TypeMeta{Kind: "fake"},
				ObjectMeta: metav1.ObjectMeta{Name: "bar"},
				mutator:    nil,
			}),
			want: &statusv1beta1.MutatorPodStatus{
				ObjectMeta: metav1.ObjectMeta{
					Namespace: "gatekeeper-system",
					Name:      "no--pod-fake-bar",
					Labels: map[string]string{
						"internal.gatekeeper.sh/mutator-kind": "fake",
						"internal.gatekeeper.sh/mutator-name": "bar",
						"internal.gatekeeper.sh/pod":          "no-pod",
					},
					OwnerReferences: []metav1.OwnerReference{{APIVersion: "v1", Kind: "Pod", Name: "no-pod"}},
				},
				Status: statusv1beta1.MutatorPodStatusStatus{
					ID:         "no-pod",
					Operations: []string{"audit", "mutation-status", "mutation-webhook", "status", "webhook"},
					Enforced:   false,
					Errors: []statusv1beta1.MutatorError{
						{
							Message: mutationschema.ErrNilMutator.Error(),
						},
					},
				},
			},
			wantErr: nil,
		},
		{
			name: "error getting Mutator status",
			before: []*objectOrErr{
				orErr(client.ObjectKey{Namespace: "gatekeeper-system", Name: "no--pod-fake-bar"}, newErrSome(1)),
			},
			request: orObject(&fakeMutatorObject{
				TypeMeta:   metav1.TypeMeta{Kind: "fake"},
				ObjectMeta: metav1.ObjectMeta{Name: "bar"},
				mutator:    &fakeMutator{},
			}),
			wantErr: newErrSome(1),
		},
		{
			name: "error updating Mutator status",
			before: []*objectOrErr{
				orErr(client.ObjectKey{Namespace: "gatekeeper-system", Name: "no--pod-fake-bar"},
					apierrors.NewNotFound(schema.GroupResource{}, "no--pod-fake-bar"), nil, newErrSome(1)),
			},
			request: orObject(&fakeMutatorObject{
				TypeMeta:   metav1.TypeMeta{Kind: "fake"},
				ObjectMeta: metav1.ObjectMeta{Name: "bar"},
				mutator:    &fakeMutator{},
			}),
			wantErr: newErrSome(1),
		},
		{
			name: "error deleting Mutator status",
			before: []*objectOrErr{
				orErr(client.ObjectKey{Namespace: "gatekeeper-system", Name: "no--pod-fake-bar"},
					newErrSome(1)),
			},
			request: orObject(&fakeMutatorObject{
				TypeMeta:   metav1.TypeMeta{Kind: "fake"},
				ObjectMeta: metav1.ObjectMeta{Name: "bar", DeletionTimestamp: now()},
				mutator:    &fakeMutator{},
			}),
			wantErr: newErrSome(1),
		},
		{
			name: "error updating Mutator and Mutator status",
			before: []*objectOrErr{
				{
					object: &fakeMutatorObject{
						TypeMeta:   metav1.TypeMeta{Kind: "fake"},
						ObjectMeta: metav1.ObjectMeta{Name: "bar"},
						mutator:    &fakeMutator{},
					},
					errs: []error{nil, newErrSome(1)},
				},
				orErr(client.ObjectKey{Namespace: "gatekeeper-system", Name: "no--pod-fake-bar"},
					apierrors.NewNotFound(schema.GroupResource{}, "no--pod-fake-bar"), nil, newErrSome(2)),
			},
			request: orObject(&fakeMutatorObject{
				TypeMeta:   metav1.TypeMeta{Kind: "fake"},
				ObjectMeta: metav1.ObjectMeta{Name: "bar"},
				err:        newErrSome(1),
			}),
			wantErr: newErrSome(2),
		},
		{
			name: "errors on inserted conflicting mutator",
			before: []*objectOrErr{orObject(&fakeMutatorObject{
				TypeMeta:   metav1.TypeMeta{Kind: "fake"},
				ObjectMeta: metav1.ObjectMeta{Name: "bar-1"},
				mutator: &fakeMutator{
					path: mustParse("spec[name: foo].bar"),
				},
			})},
			request: orObject(&fakeMutatorObject{
				TypeMeta:   metav1.TypeMeta{Kind: "fake"},
				ObjectMeta: metav1.ObjectMeta{Name: "bar-2"},
				mutator: &fakeMutator{
					path: mustParse("spec.bar"),
				},
			}),
			want: &statusv1beta1.MutatorPodStatus{
				ObjectMeta: metav1.ObjectMeta{
					Namespace: "gatekeeper-system",
					Name:      "no--pod-fake-bar--2",
					Labels: map[string]string{
						"internal.gatekeeper.sh/mutator-kind": "fake",
						"internal.gatekeeper.sh/mutator-name": "bar-2",
						"internal.gatekeeper.sh/pod":          "no-pod",
					},
					OwnerReferences: []metav1.OwnerReference{{APIVersion: "v1", Kind: "Pod", Name: "no-pod"}},
				},
				Status: statusv1beta1.MutatorPodStatusStatus{
					ID:         "no-pod",
					Operations: []string{"audit", "mutation-status", "mutation-webhook", "status", "webhook"},
					Enforced:   false,
					Errors: []statusv1beta1.MutatorError{
						{
							Type: mutationschema.ErrConflictingSchemaType,
							Message: mutationschema.ErrConflictingSchema{Conflicts: mutationschema.IDSet{
								{Kind: "fake", Name: "bar-1"}: true,
								{Kind: "fake", Name: "bar-2"}: true,
							}}.Error(),
						},
					},
				},
			},
			wantEvents: map[mutationtypes.ID]bool{{Kind: "fake", Group: statusv1beta1.MutationsGroup, Name: "bar-1"}: true},
			wantErr:    nil,
		},
		{
			name: "fix conflicting mutator",
			before: []*objectOrErr{orObject(&fakeMutatorObject{
				TypeMeta:   metav1.TypeMeta{Kind: "fake"},
				ObjectMeta: metav1.ObjectMeta{Name: "bar-1"},
				mutator: &fakeMutator{
					path: mustParse("spec[name: foo].bar"),
				},
			}), orObject(&fakeMutatorObject{
				TypeMeta:   metav1.TypeMeta{Kind: "fake"},
				ObjectMeta: metav1.ObjectMeta{Name: "bar-2"},
				mutator: &fakeMutator{
					path: mustParse("spec.bar"),
				},
			})},
			request: orObject(&fakeMutatorObject{
				TypeMeta:   metav1.TypeMeta{Kind: "fake"},
				ObjectMeta: metav1.ObjectMeta{Name: "bar-2"},
				mutator: &fakeMutator{
					path: mustParse("spec[name: foo].qux"),
				},
			}),
			want: &statusv1beta1.MutatorPodStatus{
				ObjectMeta: metav1.ObjectMeta{
					Namespace: "gatekeeper-system",
					Name:      "no--pod-fake-bar--1",
					Labels: map[string]string{
						"internal.gatekeeper.sh/mutator-kind": "fake",
						"internal.gatekeeper.sh/mutator-name": "bar-1",
						"internal.gatekeeper.sh/pod":          "no-pod",
					},
					OwnerReferences: []metav1.OwnerReference{{APIVersion: "v1", Kind: "Pod", Name: "no-pod"}},
				},
				Status: statusv1beta1.MutatorPodStatusStatus{
					ID:         "no-pod",
					Operations: []string{"audit", "mutation-status", "mutation-webhook", "status", "webhook"},
					Enforced:   true,
					Errors:     nil,
				},
			},
			wantEvents: map[mutationtypes.ID]bool{{Kind: "fake", Group: statusv1beta1.MutationsGroup, Name: "bar-1"}: true},
			wantErr:    nil,
		},
		{
			name: "keep errors on deleted conflicting mutator",
			before: []*objectOrErr{orObject(&fakeMutatorObject{
				TypeMeta:   metav1.TypeMeta{Kind: "fake"},
				ObjectMeta: metav1.ObjectMeta{Name: "bar-1"},
				mutator: &fakeMutator{
					path: mustParse("spec[name: foo].bar"),
				},
			}), orObject(&fakeMutatorObject{
				TypeMeta:   metav1.TypeMeta{Kind: "fake"},
				ObjectMeta: metav1.ObjectMeta{Name: "bar-2"},
				mutator: &fakeMutator{
					path: mustParse("spec.bar.qux"),
				},
			}), orObject(&fakeMutatorObject{
				TypeMeta:   metav1.TypeMeta{Kind: "fake"},
				ObjectMeta: metav1.ObjectMeta{Name: "bar-3"},
				mutator: &fakeMutator{
					path: mustParse("spec.bar[name: foo].qux"),
				},
			})},
			request: orObject(&fakeMutatorObject{
				TypeMeta:   metav1.TypeMeta{Kind: "fake"},
				ObjectMeta: metav1.ObjectMeta{Name: "bar-1", DeletionTimestamp: now()},
				mutator: &fakeMutator{
					path: mustParse("spec[name: foo].bar"),
				},
			}),
			want:    nil,
			wantErr: nil,
			wantEvents: map[mutationtypes.ID]bool{
				{Kind: "fake", Group: statusv1beta1.MutationsGroup, Name: "bar-1"}: true,
				{Kind: "fake", Group: statusv1beta1.MutationsGroup, Name: "bar-2"}: true,
				{Kind: "fake", Group: statusv1beta1.MutationsGroup, Name: "bar-3"}: true,
			},
		},
		{
			name: "fix mutator error",
			before: []*objectOrErr{orObject(&fakeMutatorObject{
				TypeMeta:   metav1.TypeMeta{Kind: "fake"},
				ObjectMeta: metav1.ObjectMeta{Name: "bar"},
				mutator: &fakeMutator{
					path: mustParse("spec[name: foo].bar"),
				},
			}), orObject(&statusv1beta1.MutatorPodStatus{
				ObjectMeta: metav1.ObjectMeta{
					Namespace: "gatekeeper-system",
					Name:      "no--pod-fake-bar",
					Labels: map[string]string{
						"internal.gatekeeper.sh/mutator-kind": "fake",
						"internal.gatekeeper.sh/mutator-name": "bar",
						"internal.gatekeeper.sh/pod":          "no-pod",
					},
					OwnerReferences: []metav1.OwnerReference{{APIVersion: "v1", Kind: "Pod", Name: "no-pod"}},
				},
				Status: statusv1beta1.MutatorPodStatusStatus{
					ID:         "no-pod",
					Operations: []string{"audit", "mutation-status", "mutation-webhook", "status", "webhook"},
					Enforced:   false,
					Errors: []statusv1beta1.MutatorError{
						{Type: mutationschema.ErrConflictingSchemaType},
					},
				},
			})},
			request: orObject(&fakeMutatorObject{
				TypeMeta:   metav1.TypeMeta{Kind: "fake"},
				ObjectMeta: metav1.ObjectMeta{Name: "bar"},
				mutator: &fakeMutator{
					path: mustParse("spec[name: foo].bar"),
				},
			}),
			want: &statusv1beta1.MutatorPodStatus{
				ObjectMeta: metav1.ObjectMeta{
					Namespace: "gatekeeper-system",
					Name:      "no--pod-fake-bar",
					Labels: map[string]string{
						"internal.gatekeeper.sh/mutator-kind": "fake",
						"internal.gatekeeper.sh/mutator-name": "bar",
						"internal.gatekeeper.sh/pod":          "no-pod",
					},
					OwnerReferences: []metav1.OwnerReference{{APIVersion: "v1", Kind: "Pod", Name: "no-pod"}},
				},
				Status: statusv1beta1.MutatorPodStatusStatus{
					ID:         "no-pod",
					Operations: []string{"audit", "mutation-status", "mutation-webhook", "status", "webhook"},
					Enforced:   true,
					Errors:     nil,
				},
			},
			wantErr: nil,
		},
		{
			name: "add mutator error",
			before: []*objectOrErr{orObject(&fakeMutatorObject{
				TypeMeta:   metav1.TypeMeta{Kind: "fake"},
				ObjectMeta: metav1.ObjectMeta{Name: "bar"},
				mutator: &fakeMutator{
					path: mustParse("spec[name: foo].bar"),
				},
			}), orObject(&fakeMutatorObject{
				TypeMeta:   metav1.TypeMeta{Kind: "fake"},
				ObjectMeta: metav1.ObjectMeta{Name: "bar-1"},
				mutator: &fakeMutator{
					path: mustParse("spec.foo.bar"),
				},
			}), orObject(&statusv1beta1.MutatorPodStatus{
				ObjectMeta: metav1.ObjectMeta{
					Namespace: "gatekeeper-system",
					Name:      "no--pod-fake-bar",
					Labels: map[string]string{
						"internal.gatekeeper.sh/mutator-kind": "fake",
						"internal.gatekeeper.sh/mutator-name": "bar",
						"internal.gatekeeper.sh/pod":          "no-pod",
					},
					OwnerReferences: []metav1.OwnerReference{{APIVersion: "v1", Kind: "Pod", Name: "no-pod"}},
				},
				Status: statusv1beta1.MutatorPodStatusStatus{
					ID:         "no-pod",
					Operations: []string{"audit", "mutation-status", "mutation-webhook", "status", "webhook"},
					Enforced:   true,
					Errors:     nil,
				},
			})},
			request: orObject(&fakeMutatorObject{
				TypeMeta:   metav1.TypeMeta{Kind: "fake"},
				ObjectMeta: metav1.ObjectMeta{Name: "bar"},
				mutator: &fakeMutator{
					path: mustParse("spec[name: foo].bar"),
				},
			}),
			want: &statusv1beta1.MutatorPodStatus{
				ObjectMeta: metav1.ObjectMeta{
					Namespace: "gatekeeper-system",
					Name:      "no--pod-fake-bar",
					Labels: map[string]string{
						"internal.gatekeeper.sh/mutator-kind": "fake",
						"internal.gatekeeper.sh/mutator-name": "bar",
						"internal.gatekeeper.sh/pod":          "no-pod",
					},
					OwnerReferences: []metav1.OwnerReference{{APIVersion: "v1", Kind: "Pod", Name: "no-pod"}},
				},
				Status: statusv1beta1.MutatorPodStatusStatus{
					ID:         "no-pod",
					Operations: []string{"audit", "mutation-status", "mutation-webhook", "status", "webhook"},
					Enforced:   false,
					Errors: []statusv1beta1.MutatorError{{
						Type: mutationschema.ErrConflictingSchemaType,
						Message: mutationschema.NewErrConflictingSchema(mutationschema.IDSet{
							{Kind: "fake", Name: "bar"}:   true,
							{Kind: "fake", Name: "bar-1"}: true,
						}).Error(),
					}},
				},
			},
			wantErr:    nil,
			wantEvents: map[mutationtypes.ID]bool{{Kind: "fake", Group: statusv1beta1.MutationsGroup, Name: "bar"}: true},
		},
	}

	for _, tc := range testCases {
		t.Run(tc.name, func(t *testing.T) {
			c := newFakeClient()
			events := newFakeEvents()
			r := newFakeReconciler(t, c, events.channel)

			ctx := context.Background()

			for _, obj := range tc.before {
				c.objects[obj.key] = obj

				if len(obj.errs) > 0 {
					continue
				}

				if m, isMutator := obj.object.(*fakeMutatorObject); !isMutator || m.mutator == nil {
					continue
				}

				_, _ = r.Reconcile(ctx, reconcile.Request{
					NamespacedName: obj.key,
				})
			}

			c.objects[tc.request.key] = tc.request

			_, err := r.Reconcile(ctx, reconcile.Request{NamespacedName: tc.request.key})
			if !errors.Is(err, tc.wantErr) {
				t.Fatalf("got Reconcile() error = %v, want %v", err, tc.wantErr)
			}

			if tc.want != nil {
				got, ok := c.objects[toKey(tc.want)]
				if !ok {
					t.Fatalf("got %v does not exist, want exist", toKey(tc.want))
				}

				if diff := cmp.Diff(tc.want, got.object); diff != "" {
					t.Error(diff)
				}
			}

			gotEvents := events.Get()
			if diff := cmp.Diff(tc.wantEvents, gotEvents, cmpopts.EquateEmpty()); diff != "" {
				t.Error(diff)
			}
		})
	}
}

func TestReconciler_Reconcile_DeletePodStatus(t *testing.T) {
	c := newFakeClient()
	events := newFakeEvents()
	r := newFakeReconciler(t, c, events.channel)

	ctx := context.Background()

	m := &fakeMutatorObject{
		TypeMeta:   metav1.TypeMeta{Kind: "fake"},
		ObjectMeta: metav1.ObjectMeta{Name: "bar"},
		mutator:    &fakeMutator{},
	}
	c.objects[toKey(m)] = orObject(m)

	_, err := r.Reconcile(ctx, reconcile.Request{NamespacedName: toKey(m)})
	if err != nil {
		t.Fatal(err)
	}

	statusKey := client.ObjectKey{Namespace: "gatekeeper-system", Name: "no--pod-fake-bar"}
	gotStatus, ok := c.objects[statusKey]
	if !ok {
		t.Fatalf("could not find %v", statusKey)
	}

	wantStatus := &statusv1beta1.MutatorPodStatus{
		ObjectMeta: metav1.ObjectMeta{
			Namespace: "gatekeeper-system",
			Name:      "no--pod-fake-bar",
			Labels: map[string]string{
				"internal.gatekeeper.sh/mutator-kind": "fake",
				"internal.gatekeeper.sh/mutator-name": "bar",
				"internal.gatekeeper.sh/pod":          "no-pod",
			},
			OwnerReferences: []metav1.OwnerReference{{APIVersion: "v1", Kind: "Pod", Name: "no-pod"}},
		},
		Status: statusv1beta1.MutatorPodStatusStatus{
			ID:         "no-pod",
			Operations: []string{"audit", "mutation-status", "mutation-webhook", "status", "webhook"},
			Enforced:   true,
		},
	}
	if diff := cmp.Diff(wantStatus, gotStatus.object); diff != "" {
		t.Fatal(diff)
	}

	m.DeletionTimestamp = now()

	_, err = r.Reconcile(ctx, reconcile.Request{NamespacedName: toKey(m)})
	if err != nil {
		t.Fatal(err)
	}

	_, ok = c.objects[statusKey]
	if ok {
		t.Fatalf("got %v exists, want not exists", statusKey)
	}

	var wantEvents mutationschema.IDSet
	gotEvents := events.Get()
	if diff := cmp.Diff(wantEvents, gotEvents, cmpopts.EquateEmpty()); diff != "" {
		t.Error(diff)
	}
}

func TestReconcile_AlreadyDeleting(t *testing.T) {
	c := newFakeClient()
	events := newFakeEvents()
	r := newFakeReconciler(t, c, events.channel)

	ctx := context.Background()

	m := &fakeMutatorObject{
		TypeMeta:   metav1.TypeMeta{Kind: "fake"},
		ObjectMeta: metav1.ObjectMeta{Name: "bar", DeletionTimestamp: now()},
		mutator:    &fakeMutator{},
	}
	c.objects[toKey(m)] = orObject(m)

	status := &statusv1beta1.MutatorPodStatus{
		ObjectMeta: metav1.ObjectMeta{Namespace: "gatekeeper-system", Name: "no--pod-fake-bar"},
	}
	c.objects[toKey(status)] = orObject(status)

	_, err := r.Reconcile(ctx, reconcile.Request{NamespacedName: toKey(m)})
	if err != nil {
		t.Fatal(err)
	}

	_, gotFound := c.objects[toKey(status)]
	if gotFound {
		t.Errorf("got %v still exists after Mutator deleted, want not found",
			toKey(status))
	}

	var wantEvents mutationschema.IDSet
	gotEvents := events.Get()
	if diff := cmp.Diff(wantEvents, gotEvents, cmpopts.EquateEmpty()); diff != "" {
		t.Error(diff)
	}
}

func TestReconcile_AlreadyDeleted(t *testing.T) {
	c := newFakeClient()
	events := newFakeEvents()
	r := newFakeReconciler(t, c, events.channel)

	ctx := context.Background()

	status := &statusv1beta1.MutatorPodStatus{
		ObjectMeta: metav1.ObjectMeta{Namespace: "gatekeeper-system", Name: "no--pod-fake-bar"},
	}
	c.objects[toKey(status)] = orObject(status)

	_, err := r.Reconcile(ctx, reconcile.Request{NamespacedName: types.NamespacedName{Name: "bar"}})
	if err != nil {
		t.Fatal(err)
	}

	_, gotFound := c.objects[toKey(status)]
	if gotFound {
		t.Errorf("got %v still exists after Mutator deleted, want not found",
			toKey(status))
	}

	var wantEvents mutationschema.IDSet
	gotEvents := events.Get()
	if diff := cmp.Diff(wantEvents, gotEvents, cmpopts.EquateEmpty()); diff != "" {
		t.Error(diff)
	}
}

func TestReconcile_ReconcileUpsert_GetPodError(t *testing.T) {
	c := newFakeClient()
	events := newFakeEvents()
	r := newFakeReconciler(t, c, events.channel)

	ctx := context.Background()

	r.getPod = func(ctx context.Context) (*corev1.Pod, error) {
		return nil, newErrSome(1)
	}

	m := &fakeMutatorObject{
		TypeMeta:   metav1.TypeMeta{Kind: "fake"},
		ObjectMeta: metav1.ObjectMeta{Name: "bar"},
		mutator:    &fakeMutator{},
	}
	c.objects[toKey(m)] = orObject(m)

	_, err := r.Reconcile(ctx, reconcile.Request{NamespacedName: toKey(m)})
	if !errors.Is(err, newErrSome(1)) {
		t.Errorf("got Reconcile() error = %v, want %v", err, newErrSome(1))
	}

	var wantEvents mutationschema.IDSet
	gotEvents := events.Get()
	if diff := cmp.Diff(wantEvents, gotEvents, cmpopts.EquateEmpty()); diff != "" {
		t.Error(diff)
	}
}

func TestReconcile_ReconcileDeleted_GetPodError(t *testing.T) {
	c := newFakeClient()
	events := newFakeEvents()
	r := newFakeReconciler(t, c, events.channel)

	ctx := context.Background()

	r.getPod = func(ctx context.Context) (*corev1.Pod, error) {
		return nil, newErrSome(1)
	}

	m := &fakeMutatorObject{
		TypeMeta:   metav1.TypeMeta{Kind: "fake"},
		ObjectMeta: metav1.ObjectMeta{Name: "bar", DeletionTimestamp: now()},
		mutator:    &fakeMutator{},
	}
	c.objects[toKey(m)] = orObject(m)

	_, err := r.Reconcile(ctx, reconcile.Request{NamespacedName: toKey(m)})
	if !errors.Is(err, newErrSome(1)) {
		t.Errorf("got Reconcile() error = %v, want %v", err, newErrSome(1))
	}

	var wantEvents mutationschema.IDSet
	gotEvents := events.Get()
	if diff := cmp.Diff(wantEvents, gotEvents, cmpopts.EquateEmpty()); diff != "" {
		t.Error(diff)
	}
}<|MERGE_RESOLUTION|>--- conflicted
+++ resolved
@@ -105,19 +105,6 @@
 
 	switch o := obj.(type) {
 	case *fakeMutatorObject:
-<<<<<<< HEAD
-		mo, ok := got.object.(*fakeMutatorObject)
-		if !ok {
-			return fmt.Errorf("got got.object type %T, want %T", got.object, fakeMutatorObject{})
-		}
-		*o = *mo
-	case *statusv1beta1.MutatorPodStatus:
-		mo, ok := got.object.(*statusv1beta1.MutatorPodStatus)
-		if !ok {
-			return fmt.Errorf("got got.object type %T, want %T", got.object, statusv1beta1.MutatorPodStatus{})
-		}
-		*o = *mo
-=======
 		g, ok := got.object.(*fakeMutatorObject)
 		if !ok {
 			return fmt.Errorf("got.object is type %T, want %T", got.object, &fakeMutatorObject{})
@@ -129,7 +116,6 @@
 			return fmt.Errorf("got.object is type %T, want %T", got.object, &statusv1beta1.MutatorPodStatus{})
 		}
 		*o = *g
->>>>>>> 6ea0e583
 	default:
 		return fmt.Errorf("unrecognized type %T", obj)
 	}
