/*

Licensed under the Apache License, Version 2.0 (the "License");
you may not use this file except in compliance with the License.
You may obtain a copy of the License at

    http://www.apache.org/licenses/LICENSE-2.0

Unless required by applicable law or agreed to in writing, software
distributed under the License is distributed on an "AS IS" BASIS,
WITHOUT WARRANTIES OR CONDITIONS OF ANY KIND, either express or implied.
See the License for the specific language governing permissions and
limitations under the License.
*/

package constrainttemplate

import (
	"context"
	"fmt"
	"reflect"
	"time"

	"github.com/open-policy-agent/frameworks/constraint/pkg/apis/templates/v1beta1"
	opa "github.com/open-policy-agent/frameworks/constraint/pkg/client"
	"github.com/open-policy-agent/frameworks/constraint/pkg/core/templates"
	statusv1beta1 "github.com/open-policy-agent/gatekeeper/apis/status/v1beta1"
	"github.com/open-policy-agent/gatekeeper/pkg/controller/constraint"
	"github.com/open-policy-agent/gatekeeper/pkg/controller/constraintstatus"
	"github.com/open-policy-agent/gatekeeper/pkg/controller/constrainttemplatestatus"
	"github.com/open-policy-agent/gatekeeper/pkg/logging"
	"github.com/open-policy-agent/gatekeeper/pkg/metrics"
	"github.com/open-policy-agent/gatekeeper/pkg/operations"
	"github.com/open-policy-agent/gatekeeper/pkg/readiness"
	"github.com/open-policy-agent/gatekeeper/pkg/util"
	"github.com/open-policy-agent/gatekeeper/pkg/watch"
	"github.com/open-policy-agent/opa/ast"
	errorpkg "github.com/pkg/errors"
	corev1 "k8s.io/api/core/v1"
	apiextensionsv1beta1 "k8s.io/apiextensions-apiserver/pkg/apis/apiextensions/v1beta1"
	"k8s.io/apimachinery/pkg/api/errors"
	"k8s.io/apimachinery/pkg/runtime"
	"k8s.io/apimachinery/pkg/runtime/schema"
	"k8s.io/apimachinery/pkg/types"
	"sigs.k8s.io/controller-runtime/pkg/client"
	"sigs.k8s.io/controller-runtime/pkg/controller"
	"sigs.k8s.io/controller-runtime/pkg/controller/controllerutil"
	"sigs.k8s.io/controller-runtime/pkg/event"
	"sigs.k8s.io/controller-runtime/pkg/handler"
	logf "sigs.k8s.io/controller-runtime/pkg/log"
	"sigs.k8s.io/controller-runtime/pkg/manager"
	"sigs.k8s.io/controller-runtime/pkg/reconcile"
	"sigs.k8s.io/controller-runtime/pkg/source"
)

const (
	finalizerName = "constrainttemplate.finalizers.gatekeeper.sh"
	ctrlName      = "constrainttemplate-controller"
)

var log = logf.Log.WithName("controller").WithValues("kind", "ConstraintTemplate", logging.Process, "constraint_template_controller")

var gvkConstraintTemplate = schema.GroupVersionKind{
	Group:   v1beta1.SchemeGroupVersion.Group,
	Version: v1beta1.SchemeGroupVersion.Version,
	Kind:    "ConstraintTemplate",
}

type Adder struct {
	Opa              *opa.Client
	WatchManager     *watch.Manager
	ControllerSwitch *watch.ControllerSwitch
	Tracker          *readiness.Tracker
	GetPod           func() (*corev1.Pod, error)
}

// Add creates a new ConstraintTemplate Controller and adds it to the Manager with default RBAC. The Manager will set fields on the Controller
// and Start it when the Manager is Started.
func (a *Adder) Add(mgr manager.Manager) error {
	r, err := newReconciler(mgr, a.Opa, a.WatchManager, a.ControllerSwitch, a.Tracker, a.GetPod)
	if err != nil {
		return err
	}
	return add(mgr, r)
}

func (a *Adder) InjectOpa(o *opa.Client) {
	a.Opa = o
}

func (a *Adder) InjectWatchManager(wm *watch.Manager) {
	a.WatchManager = wm
}

func (a *Adder) InjectControllerSwitch(cs *watch.ControllerSwitch) {
	a.ControllerSwitch = cs
}

func (a *Adder) InjectTracker(t *readiness.Tracker) {
	a.Tracker = t
}

func (a *Adder) InjectGetPod(getPod func() (*corev1.Pod, error)) {
	a.GetPod = getPod
}

// newReconciler returns a new reconcile.Reconciler
func newReconciler(mgr manager.Manager, opa *opa.Client, wm *watch.Manager, cs *watch.ControllerSwitch, tracker *readiness.Tracker, getPod func() (*corev1.Pod, error)) (*ReconcileConstraintTemplate, error) {
	// constraintsCache contains total number of constraints and shared mutex
	constraintsCache := constraint.NewConstraintsCache()

	// cstrEvents will be used to receive events from dynamic watches registered
	// via the registrar below.
	cstrEvents := make(chan event.GenericEvent, 1024)
	constraintAdder := constraint.Adder{
		Opa:              opa,
		ConstraintsCache: constraintsCache,
		WatchManager:     wm,
		ControllerSwitch: cs,
		Events:           cstrEvents,
		Tracker:          tracker,
		GetPod:           getPod,
	}
	// Create subordinate controller - we will feed it events dynamically via watch
	if err := constraintAdder.Add(mgr); err != nil {
		return nil, fmt.Errorf("registering constraint controller: %w", err)
	}

	if operations.IsAssigned(operations.Status) {
		// statusEvents will be used to receive events from dynamic watches registered
		// via the registrar below.
		statusEvents := make(chan event.GenericEvent, 1024)
		csAdder := constraintstatus.Adder{
			Opa:              opa,
			WatchManager:     wm,
			ControllerSwitch: cs,
			Events:           statusEvents,
		}
		if err := csAdder.Add(mgr); err != nil {
			return nil, err
		}

		ctsAdder := constrainttemplatestatus.Adder{
			Opa:              opa,
			WatchManager:     wm,
			ControllerSwitch: cs,
		}
		if err := ctsAdder.Add(mgr); err != nil {
			return nil, err
		}
	}

	w, err := wm.NewRegistrar(ctrlName, cstrEvents)
	if err != nil {
		return nil, err
	}
	statusW, err := wm.NewRegistrar(ctrlName+"-status", cstrEvents)
	if err != nil {
		return nil, err
	}
	r, err := newStatsReporter()
	if err != nil {
		return nil, err
	}
	reconciler := &ReconcileConstraintTemplate{
		Client:        mgr.GetClient(),
		scheme:        mgr.GetScheme(),
		opa:           opa,
		watcher:       w,
		statusWatcher: statusW,
		cs:            cs,
		metrics:       r,
		tracker:       tracker,
		getPod:        getPod,
	}
	if getPod == nil {
		reconciler.getPod = reconciler.defaultGetPod
	}
	return reconciler, nil
}

// add adds a new Controller to mgr with r as the reconcile.Reconciler
func add(mgr manager.Manager, r reconcile.Reconciler) error {
	// Create a new controller
	c, err := controller.New(ctrlName, mgr, controller.Options{Reconciler: r})
	if err != nil {
		return err
	}

	// Watch for changes to ConstraintTemplate
	err = c.Watch(&source.Kind{Type: &v1beta1.ConstraintTemplate{}}, &handler.EnqueueRequestForObject{})
	if err != nil {
		return err
	}

	// Watch for changes to ConstraintTemplateStatus
	err = c.Watch(
		&source.Kind{Type: &statusv1beta1.ConstraintTemplatePodStatus{}},
		&handler.EnqueueRequestsFromMapFunc{ToRequests: &constrainttemplatestatus.Mapper{}})
	if err != nil {
		return err
	}

	// Watch for changes to Constraint CRDs
	err = c.Watch(
		&source.Kind{Type: &apiextensionsv1beta1.CustomResourceDefinition{}},
		&handler.EnqueueRequestForOwner{
			OwnerType:    &v1beta1.ConstraintTemplate{},
			IsController: true,
		},
	)
	if err != nil {
		return err
	}

	return nil
}

var _ reconcile.Reconciler = &ReconcileConstraintTemplate{}

// ReconcileConstraintTemplate reconciles a ConstraintTemplate object
type ReconcileConstraintTemplate struct {
	client.Client
	scheme        *runtime.Scheme
	watcher       *watch.Registrar
	statusWatcher *watch.Registrar
	opa           *opa.Client
	cs            *watch.ControllerSwitch
	metrics       *reporter
	tracker       *readiness.Tracker
	getPod        func() (*corev1.Pod, error)
}

// +kubebuilder:rbac:groups=apiextensions.k8s.io,resources=customresourcedefinitions,verbs=get;list;watch;create;update;patch;delete
// +kubebuilder:rbac:groups=templates.gatekeeper.sh,resources=constrainttemplates,verbs=get;list;watch;create;update;patch;delete
// +kubebuilder:rbac:groups=templates.gatekeeper.sh,resources=constrainttemplates/status,verbs=get;update;patch

// Reconcile reads that state of the cluster for a ConstraintTemplate object and makes changes based on the state read
// and what is in the ConstraintTemplate.Spec
func (r *ReconcileConstraintTemplate) Reconcile(request reconcile.Request) (reconcile.Result, error) {
	log := log.WithValues("template_name", request.Name)
	// Short-circuit if shutting down.
	if r.cs != nil {
		running := r.cs.Enter()
		defer r.cs.Exit()
		if !running {
			return reconcile.Result{}, nil
		}
	}

	defer r.metrics.registry.report(r.metrics)

	// Fetch the ConstraintTemplate instance
	deleted := false
	ct := &v1beta1.ConstraintTemplate{}
	err := r.Get(context.TODO(), request.NamespacedName, ct)
	if err != nil {
		if !errors.IsNotFound(err) {
			return reconcile.Result{}, err
		}
		deleted = true
		// be sure we are using a blank constraint template so that
		// we know finalizer removal code won't break (can be removed once that
		// code is removed)
		ct = &v1beta1.ConstraintTemplate{}
	}
	deleted = deleted || !ct.GetDeletionTimestamp().IsZero()

	if containsString(finalizerName, ct.GetFinalizers()) {
		RemoveFinalizer(ct)
		if err := r.Update(context.Background(), ct); err != nil && !errors.IsNotFound(err) {
			log.Error(err, "update error")
			return reconcile.Result{Requeue: true}, nil
		}
	}

	if deleted {
		ctRef := &templates.ConstraintTemplate{}
		ctRef.SetNamespace(request.Namespace)
		ctRef.SetName(request.Name)
		ctUnversioned, err := r.opa.GetTemplate(context.TODO(), ctRef)
		result := reconcile.Result{}
		if err != nil {
			log.Info("missing constraint template in OPA cache, no deletion necessary")
			logAction(ctRef, deletedAction)
			r.metrics.registry.remove(request.NamespacedName)
		} else {
			result, err = r.handleDelete(ctUnversioned)
			if err != nil {
				logError(request.NamespacedName.Name)
				r.metrics.registry.add(request.NamespacedName, metrics.ErrorStatus)
				return reconcile.Result{}, err
			} else if !result.Requeue {
				logAction(ct, deletedAction)
				r.metrics.registry.remove(request.NamespacedName)
			}
		}
		err = r.deleteAllStatus(request.Name)
		return result, err
	}

	status, err := r.getOrCreatePodStatus(ct.Name)
	if err != nil {
		log.Info("could not get/create pod status object", "error", err)
		return reconcile.Result{}, err
	}
	status.Status.TemplateUID = ct.GetUID()
	status.Status.ObservedGeneration = ct.GetGeneration()
	status.Status.Errors = nil
	unversionedCT := &templates.ConstraintTemplate{}
	if err := r.scheme.Convert(ct, unversionedCT, nil); err != nil {
		r.metrics.registry.add(request.NamespacedName, metrics.ErrorStatus)
		log.Error(err, "conversion error")
		logError(request.NamespacedName.Name)
		return reconcile.Result{}, err
	}
	unversionedProposedCRD, err := r.opa.CreateCRD(context.Background(), unversionedCT)
	if err != nil {
		r.tracker.CancelTemplate(unversionedCT) // Don't track templates that failed compilation
		r.metrics.registry.add(request.NamespacedName, metrics.ErrorStatus)
		var createErr *v1beta1.CreateCRDError
		if parseErrs, ok := err.(ast.Errors); ok {
			for i := 0; i < len(parseErrs); i++ {
				createErr = &v1beta1.CreateCRDError{Code: parseErrs[i].Code, Message: parseErrs[i].Message, Location: parseErrs[i].Location.String()}
				status.Status.Errors = append(status.Status.Errors, createErr)
			}
		} else {
			createErr = &v1beta1.CreateCRDError{Code: "create_error", Message: err.Error()}
			status.Status.Errors = append(status.Status.Errors, createErr)
		}

		if updateErr := r.Update(context.Background(), status); updateErr != nil {
			log.Error(updateErr, "update error")
			return reconcile.Result{Requeue: true}, nil
		}
		logError(request.NamespacedName.Name)
		return reconcile.Result{}, nil
	}

	proposedCRD := &apiextensionsv1beta1.CustomResourceDefinition{}
	if err := r.scheme.Convert(unversionedProposedCRD, proposedCRD, nil); err != nil {
		r.tracker.CancelTemplate(unversionedCT) // Don't track templates that failed compilation
		r.metrics.registry.add(request.NamespacedName, metrics.ErrorStatus)
		log.Error(err, "conversion error")
		logError(request.NamespacedName.Name)
		err := r.reportErrorOnCTStatus("conversion_error", "Could not convert from unversioned resource", status, err)
		return reconcile.Result{}, err
	}

	name := unversionedProposedCRD.GetName()
	namespace := unversionedProposedCRD.GetNamespace()
	// Check if the constraint CRD already exists
	action := updatedAction
	currentCRD := &apiextensionsv1beta1.CustomResourceDefinition{}
	err = r.Get(context.TODO(), types.NamespacedName{Name: name, Namespace: namespace}, currentCRD)
	switch {
	case err == nil:
		break

	case errors.IsNotFound(err):
		action = createdAction
		currentCRD = nil

	default:
		logError(request.NamespacedName.Name)
		r.metrics.registry.add(request.NamespacedName, metrics.ErrorStatus)
		return reconcile.Result{}, err
	}

	result, err := r.handleUpdate(ct, unversionedCT, proposedCRD, currentCRD, status)
	if err != nil {
		logError(request.NamespacedName.Name)
		r.metrics.registry.add(request.NamespacedName, metrics.ErrorStatus)
	} else if !result.Requeue {
		logAction(ct, action)
		r.metrics.registry.add(request.NamespacedName, metrics.ActiveStatus)
	}
	return result, err
}

func (r *ReconcileConstraintTemplate) reportErrorOnCTStatus(code, message string, status *statusv1beta1.ConstraintTemplatePodStatus, err error) error {
	status.Status.Errors = []*v1beta1.CreateCRDError{}
	createErr := &v1beta1.CreateCRDError{
		Code:    code,
		Message: fmt.Sprintf("%s: %s", message, err),
	}
	status.Status.Errors = append(status.Status.Errors, createErr)
	if err2 := r.Update(context.Background(), status); err2 != nil {
		return errorpkg.Wrap(err, fmt.Sprintf("Could not update status: %s", err2))
	}
	return err
}

func (r *ReconcileConstraintTemplate) handleUpdate(
	ct *v1beta1.ConstraintTemplate,
	unversionedCT *templates.ConstraintTemplate,
	proposedCRD, currentCRD *apiextensionsv1beta1.CustomResourceDefinition,
	status *statusv1beta1.ConstraintTemplatePodStatus,
) (reconcile.Result, error) {
	name := proposedCRD.GetName()
	log := log.WithValues("name", ct.GetName(), "crdName", name)

	log.Info("loading code into OPA")
	beginCompile := time.Now()

	// It's important that opa.AddTemplate() is called first. That way we can
	// rely on a template's existence in OPA to know whether a watch needs
	// to be removed
	if _, err := r.opa.AddTemplate(context.Background(), unversionedCT); err != nil {
		if err := r.metrics.reportIngestDuration(metrics.ErrorStatus, time.Since(beginCompile)); err != nil {
			log.Error(err, "failed to report constraint template ingestion duration")
		}
		err := r.reportErrorOnCTStatus("ingest_error", "Could not ingest Rego", status, err)
		r.tracker.CancelTemplate(unversionedCT) // Don't track templates that failed compilation
		return reconcile.Result{}, err
	}

	if err := r.metrics.reportIngestDuration(metrics.ActiveStatus, time.Since(beginCompile)); err != nil {
		log.Error(err, "failed to report constraint template ingestion duration")
	}

	// Mark for readiness tracking
	t := r.tracker.For(gvkConstraintTemplate)
	t.Observe(unversionedCT)
	log.Info("[readiness] observed ConstraintTemplate", "name", unversionedCT.GetName())

	var newCRD *apiextensionsv1beta1.CustomResourceDefinition
	if currentCRD == nil {
		newCRD = proposedCRD.DeepCopy()
	} else {
		newCRD = currentCRD.DeepCopy()
		newCRD.Spec = proposedCRD.Spec
	}

	if err := controllerutil.SetControllerReference(ct, newCRD, r.scheme); err != nil {
		return reconcile.Result{}, err
	}

	if currentCRD == nil {
		log.Info("creating crd")
		if err := r.Create(context.TODO(), newCRD); err != nil {
			err := r.reportErrorOnCTStatus("create_error", "Could not create CRD", status, err)
			return reconcile.Result{}, err
		}
	} else if !reflect.DeepEqual(newCRD, currentCRD) {
		log.Info("updating crd")
		if err := r.Update(context.Background(), newCRD); err != nil {
			err := r.reportErrorOnCTStatus("update_error", "Could not update CRD", status, err)
			return reconcile.Result{}, err
		}
	}
	// This must go after CRD creation/update as otherwise AddWatch will always fail
	log.Info("making sure constraint is in watcher registry")
	if err := r.addWatch(makeGvk(ct.Spec.CRD.Spec.Names.Kind)); err != nil {
		log.Error(err, "error adding template to watch registry")
		return reconcile.Result{}, err
	}
	if err := r.Update(context.Background(), status); err != nil {
		log.Error(err, "update error")
		return reconcile.Result{Requeue: true}, nil
	}
	return reconcile.Result{}, nil
}

func (r *ReconcileConstraintTemplate) handleDelete(
	ct *templates.ConstraintTemplate) (reconcile.Result, error) {
	log := log.WithValues("name", ct.GetName())
	log.Info("removing from watcher registry")
	gvk := makeGvk(ct.Spec.CRD.Spec.Names.Kind)
	if err := r.removeWatch(gvk); err != nil {
		return reconcile.Result{}, err
	}
	r.tracker.CancelTemplate(ct)

	// removing the template from the OPA cache must go last as we are relying
	// on that cache to derive the Kind to remove from the watch
	if _, err := r.opa.RemoveTemplate(context.Background(), ct); err != nil {
		return reconcile.Result{}, err
	}
	return reconcile.Result{}, nil
}

func (r *ReconcileConstraintTemplate) defaultGetPod() (*corev1.Pod, error) {
	ns := util.GetNamespace()
	name := util.GetPodName()
	key := types.NamespacedName{Namespace: ns, Name: name}
	pod := &corev1.Pod{}
	if err := r.Get(context.TODO(), key, pod); err != nil {
		return nil, err
	}
	return pod, nil
}

func (r *ReconcileConstraintTemplate) deleteAllStatus(ctName string) error {
	statusObj := &statusv1beta1.ConstraintTemplatePodStatus{}
<<<<<<< HEAD
	statusObj.SetName(statusv1beta1.KeyForConstraintTemplate(util.GetPodName(), ctName))
=======
	sName, err := statusv1beta1.KeyForConstraintTemplate(util.GetPodName(), ctName)
	if err != nil {
		return err
	}
	statusObj.SetName(sName)
>>>>>>> 221a9894
	statusObj.SetNamespace(util.GetNamespace())
	if err := r.Delete(context.TODO(), statusObj); err != nil {
		if !errors.IsNotFound(err) {
			return err
		}
	}

	cstrStatusObjs := &statusv1beta1.ConstraintPodStatusList{}
	if err := r.List(context.TODO(), cstrStatusObjs, client.MatchingLabels(map[string]string{
		statusv1beta1.PodLabel:                   util.GetPodName(),
		statusv1beta1.ConstraintTemplateMapLabel: ctName,
	})); err != nil {
		return err
	}
	for _, s := range cstrStatusObjs.Items {
		if err := r.Delete(context.TODO(), &s); err != nil {
<<<<<<< HEAD
			return nil
=======
			if !errors.IsNotFound(err) {
				return err
			}
>>>>>>> 221a9894
		}
	}

	return nil
}

func (r *ReconcileConstraintTemplate) getOrCreatePodStatus(ctName string) (*statusv1beta1.ConstraintTemplatePodStatus, error) {
	statusObj := &statusv1beta1.ConstraintTemplatePodStatus{}
<<<<<<< HEAD
	key := types.NamespacedName{Name: statusv1beta1.KeyForConstraintTemplate(util.GetPodName(), ctName), Namespace: util.GetNamespace()}
=======
	sName, err := statusv1beta1.KeyForConstraintTemplate(util.GetPodName(), ctName)
	if err != nil {
		return nil, err
	}
	key := types.NamespacedName{Name: sName, Namespace: util.GetNamespace()}
>>>>>>> 221a9894
	if err := r.Get(context.TODO(), key, statusObj); err != nil {
		if !errors.IsNotFound(err) {
			return nil, err
		}
	} else {
		return statusObj, nil
	}
	pod, err := r.getPod()
	if err != nil {
		return nil, err
	}
	statusObj, err = statusv1beta1.NewConstraintTemplateStatusForPod(pod, ctName, r.scheme)
	if err != nil {
		return nil, err
	}
	if err := r.Create(context.TODO(), statusObj); err != nil {
		return nil, err
	}
	return statusObj, nil
}

func (r *ReconcileConstraintTemplate) addWatch(kind schema.GroupVersionKind) error {
	if err := r.watcher.AddWatch(kind); err != nil {
		return err
	}
	if err := r.statusWatcher.AddWatch(kind); err != nil {
		return err
	}
	return nil
}

func (r *ReconcileConstraintTemplate) removeWatch(kind schema.GroupVersionKind) error {
	if err := r.watcher.RemoveWatch(kind); err != nil {
		return err
	}
	if err := r.statusWatcher.RemoveWatch(kind); err != nil {
		return err
	}
	return nil
}

type action string

const (
	createdAction = action("created")
	updatedAction = action("updated")
	deletedAction = action("deleted")
)

type namedObj interface {
	GetName() string
}

func logAction(template namedObj, a action) {
	log.Info(
		fmt.Sprintf("template was %s", string(a)),
		logging.EventType, fmt.Sprintf("template_%s", string(a)),
		logging.TemplateName, template.GetName(),
	)
}

func logError(name string) {
	log.Info(
		"unable to ingest template",
		logging.EventType, "template_ingest_error",
		logging.TemplateName, name,
	)
}

func RemoveFinalizer(instance *v1beta1.ConstraintTemplate) {
	instance.SetFinalizers(removeString(finalizerName, instance.GetFinalizers()))
}

func makeGvk(kind string) schema.GroupVersionKind {
	return schema.GroupVersionKind{
		Group:   "constraints.gatekeeper.sh",
		Version: "v1beta1",
		Kind:    kind,
	}
}

func containsString(s string, items []string) bool {
	for _, item := range items {
		if item == s {
			return true
		}
	}
	return false
}

func removeString(s string, items []string) []string {
	var rval []string
	for _, item := range items {
		if item != s {
			rval = append(rval, item)
		}
	}
	return rval
}<|MERGE_RESOLUTION|>--- conflicted
+++ resolved
@@ -493,15 +493,11 @@
 
 func (r *ReconcileConstraintTemplate) deleteAllStatus(ctName string) error {
 	statusObj := &statusv1beta1.ConstraintTemplatePodStatus{}
-<<<<<<< HEAD
-	statusObj.SetName(statusv1beta1.KeyForConstraintTemplate(util.GetPodName(), ctName))
-=======
 	sName, err := statusv1beta1.KeyForConstraintTemplate(util.GetPodName(), ctName)
 	if err != nil {
 		return err
 	}
 	statusObj.SetName(sName)
->>>>>>> 221a9894
 	statusObj.SetNamespace(util.GetNamespace())
 	if err := r.Delete(context.TODO(), statusObj); err != nil {
 		if !errors.IsNotFound(err) {
@@ -518,13 +514,9 @@
 	}
 	for _, s := range cstrStatusObjs.Items {
 		if err := r.Delete(context.TODO(), &s); err != nil {
-<<<<<<< HEAD
-			return nil
-=======
 			if !errors.IsNotFound(err) {
 				return err
 			}
->>>>>>> 221a9894
 		}
 	}
 
@@ -533,15 +525,11 @@
 
 func (r *ReconcileConstraintTemplate) getOrCreatePodStatus(ctName string) (*statusv1beta1.ConstraintTemplatePodStatus, error) {
 	statusObj := &statusv1beta1.ConstraintTemplatePodStatus{}
-<<<<<<< HEAD
-	key := types.NamespacedName{Name: statusv1beta1.KeyForConstraintTemplate(util.GetPodName(), ctName), Namespace: util.GetNamespace()}
-=======
 	sName, err := statusv1beta1.KeyForConstraintTemplate(util.GetPodName(), ctName)
 	if err != nil {
 		return nil, err
 	}
 	key := types.NamespacedName{Name: sName, Namespace: util.GetNamespace()}
->>>>>>> 221a9894
 	if err := r.Get(context.TODO(), key, statusObj); err != nil {
 		if !errors.IsNotFound(err) {
 			return nil, err
