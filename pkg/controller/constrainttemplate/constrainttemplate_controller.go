--- conflicted
+++ resolved
@@ -39,11 +39,8 @@
 	"github.com/open-policy-agent/gatekeeper/v3/pkg/util"
 	"github.com/open-policy-agent/gatekeeper/v3/pkg/watch"
 	errorpkg "github.com/pkg/errors"
-<<<<<<< HEAD
 	admissionregistrationv1 "k8s.io/api/admissionregistration/v1"
 	admissionregistrationv1beta1 "k8s.io/api/admissionregistration/v1beta1"
-=======
->>>>>>> 9f588507
 	corev1 "k8s.io/api/core/v1"
 	apiextensionsv1 "k8s.io/apiextensions-apiserver/pkg/apis/apiextensions/v1"
 	apierrors "k8s.io/apimachinery/pkg/api/errors"
@@ -484,8 +481,10 @@
 	isVAPapiEnabled, groupVersion := constraint.IsVapAPIEnabled()
 	logger.Info("isVAPapiEnabled", "isVAPapiEnabled", isVAPapiEnabled)
 	logger.Info("groupVersion", "groupVersion", groupVersion)
+	isVAPapiEnabled, groupVersion := constraint.IsVapAPIEnabled()
+	logger.Info("isVAPapiEnabled", "isVAPapiEnabled", isVAPapiEnabled)
+	logger.Info("groupVersion", "groupVersion", groupVersion)
 	// generating vap resources
-<<<<<<< HEAD
 	if generateVap && isVAPapiEnabled && groupVersion != nil {
 		currentVap, err := vapForVersion(groupVersion)
 		if err != nil {
@@ -495,11 +494,6 @@
 			err := r.reportErrorOnCTStatus(ctx, ErrCreateCode, "Could not get VAP with correct group version", status, err)
 			return reconcile.Result{}, err
 		}
-=======
-	if generateVap && isVAPapiEnabled {
-		currentVap := &unstructured.Unstructured{}
-		currentVap.SetGroupVersionKind(schema.GroupVersionKind{Group: groupVersion.Group, Version: groupVersion.Version, Kind: "ValidatingAdmissionPolicy"})
->>>>>>> 9f588507
 		vapName := fmt.Sprintf("gatekeeper-%s", unversionedCT.GetName())
 		logger.Info("check if vap exists", "vapName", vapName)
 		if err := r.Get(ctx, types.NamespacedName{Name: vapName}, currentVap); err != nil {
@@ -509,20 +503,15 @@
 			currentVap = nil
 		}
 		logger.Info("get vap", "vapName", vapName, "currentVap", currentVap)
-<<<<<<< HEAD
-=======
-		newVap := &unstructured.Unstructured{}
-		newVap.SetGroupVersionKind(schema.GroupVersionKind{Group: groupVersion.Group, Version: groupVersion.Version, Kind: "ValidatingAdmissionPolicy"})
->>>>>>> 9f588507
 		transformedVap, err := transform.TemplateToPolicyDefinition(unversionedCT)
 		if err != nil {
+			logger.Error(err, "transform to vap error", "vapName", vapName)
 			logger.Error(err, "transform to vap error", "vapName", vapName)
 			createErr := &v1beta1.CreateCRDError{Code: ErrCreateCode, Message: err.Error()}
 			status.Status.Errors = append(status.Status.Errors, createErr)
 			err := r.reportErrorOnCTStatus(ctx, ErrCreateCode, "Could not transform to vap object", status, err)
 			return reconcile.Result{}, err
 		}
-<<<<<<< HEAD
 
 		newVap, err := r.getRunTimeVAP(groupVersion, transformedVap, currentVap)
 		if err != nil {
@@ -531,27 +520,6 @@
 			status.Status.Errors = append(status.Status.Errors, createErr)
 			err := r.reportErrorOnCTStatus(ctx, ErrCreateCode, "Could not get runtime vap object", status, err)
 			return reconcile.Result{}, err
-=======
-		if currentVap == nil {
-			err = r.scheme.Convert(transformedVap, newVap, nil)
-			if err != nil {
-				logger.Error(err, "convert to vap error", "vapName", vapName)
-				return reconcile.Result{}, err
-			}
-			newVap.SetGroupVersionKind(schema.GroupVersionKind{Group: groupVersion.Group, Version: groupVersion.Version, Kind: "ValidatingAdmissionPolicy"})
-		} else {
-			newVap = currentVap.DeepCopy()
-			unstructuredObj, err := runtime.DefaultUnstructuredConverter.ToUnstructured(&transformedVap.Spec)
-			if err != nil {
-				logger.Error(err, "Error converting to unstructured", "vapName", vapName)
-				return reconcile.Result{}, err
-			}
-			err = unstructured.SetNestedField(newVap.Object, unstructuredObj, "spec")
-			if err != nil {
-				logger.Error(err, "Error constructing current VAP", "vapName", vapName)
-				return reconcile.Result{}, err
-			}
->>>>>>> 9f588507
 		}
 
 		if err := controllerutil.SetControllerReference(ct, newVap, r.scheme); err != nil {
@@ -583,7 +551,6 @@
 	}
 	// do not generate vap resources
 	// remove if exists
-<<<<<<< HEAD
 	if !generateVap && isVAPapiEnabled && groupVersion != nil {
 		currentVap, err := vapForVersion(groupVersion)
 		if err != nil {
@@ -593,11 +560,6 @@
 			err := r.reportErrorOnCTStatus(ctx, ErrCreateCode, "Could not get VAP with correct group version", status, err)
 			return reconcile.Result{}, err
 		}
-=======
-	if !generateVap && isVAPapiEnabled {
-		currentVap := &unstructured.Unstructured{}
-		currentVap.SetGroupVersionKind(schema.GroupVersionKind{Group: groupVersion.Group, Version: groupVersion.Version, Kind: "ValidatingAdmissionPolicy"})
->>>>>>> 9f588507
 		vapName := fmt.Sprintf("gatekeeper-%s", unversionedCT.GetName())
 		logger.Info("check if vap exists", "vapName", vapName)
 		if err := r.Get(ctx, types.NamespacedName{Name: vapName}, currentVap); err != nil {
