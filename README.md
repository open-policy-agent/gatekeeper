--- conflicted
+++ resolved
@@ -314,13 +314,9 @@
 - Audit violations per constraint: set `--constraint-violations-limit=123` (defaults to `20`)
 - Disable: set `--audit-interval=0`
 
-<<<<<<< HEAD
 By default, the audit will request each resource from the Kubernetes API during each cycle of the audit. To instead rely on the OPA cache, use the flag `--audit-from-cache=true`. Note that this requires replication of Kubernetes resources into OPA before they can be evaluated against the enforced policies. Refer to the [Replicating data](#replicating-data) section for more information.
 
-### Log denies / dryrun
-=======
 ### Log denies
->>>>>>> b04f4f3e
 
 Set the `--log-denies` flag to log all denies and dryrun failures.
 This is useful when trying to see what is being denied/fails dry-run and keeping a log to debug cluster problems without having to enable syncing or looking through the status of all constraints.
