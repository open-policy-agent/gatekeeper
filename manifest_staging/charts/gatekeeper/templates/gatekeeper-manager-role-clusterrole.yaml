--- conflicted
+++ resolved
@@ -113,7 +113,6 @@
   - update
   - watch
 - apiGroups:
-<<<<<<< HEAD
   - externaldata.gatekeeper.sh
   resources:
   - providers/status
@@ -124,42 +123,6 @@
   - update
   - watch
 - apiGroups:
-  - mutations.gatekeeper.sh
-  resources:
-  - '*'
-  verbs:
-  - create
-  - delete
-  - get
-  - list
-  - patch
-  - update
-  - watch
-{{- if and .Values.psp.enabled (.Capabilities.APIVersions.Has "policy/v1beta1/PodSecurityPolicy") }}
-- apiGroups:
-  - policy
-  resourceNames:
-  - gatekeeper-admin
-  resources:
-  - podsecuritypolicies
-  verbs:
-  - use
-{{- end }}
-- apiGroups:
-  - status.gatekeeper.sh
-  resources:
-  - '*'
-  verbs:
-  - create
-  - delete
-  - get
-  - list
-  - patch
-  - update
-  - watch
-- apiGroups:
-=======
->>>>>>> 0976c719
   - templates.gatekeeper.sh
   resources:
   - constrainttemplates
