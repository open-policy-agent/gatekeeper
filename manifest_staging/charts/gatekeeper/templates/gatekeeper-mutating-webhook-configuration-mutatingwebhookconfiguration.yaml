---
{{- if not .Values.disableMutation }}
apiVersion: admissionregistration.k8s.io/v1
kind: MutatingWebhookConfiguration
metadata:
  annotations: {{- toYaml .Values.mutatingWebhookAnnotations | trim | nindent 4 }}
  labels:
    app: '{{ template "gatekeeper.name" . }}'
    chart: '{{ template "gatekeeper.name" . }}'
    gatekeeper.sh/system: "yes"
    heritage: '{{ .Release.Service }}'
    release: '{{ .Release.Name }}'
  name: '{{ .Values.mutatingWebhookName }}'
webhooks:
- admissionReviewVersions:
  - v1
  - v1beta1
  clientConfig:
    {{- if .Values.mutatingWebhookURL }}
    url: https://{{ .Values.mutatingWebhookURL }}/v1/mutate
    {{- else }}
    service:
      name: gatekeeper-webhook-service
      namespace: '{{ .Release.Namespace }}'
      path: /v1/mutate
    {{- end }}
  failurePolicy: {{ .Values.mutatingWebhookFailurePolicy }}
  {{- if .Values.mutatingWebhookMatchConditions }}
  {{- if ge (int .Capabilities.KubeVersion.Minor) 28 }}
  matchConditions: {{ toYaml .Values.mutatingWebhookMatchConditions | nindent 4 }}
  {{- end }}
  {{- end }}
  matchPolicy: Exact
  name: mutation.gatekeeper.sh
  namespaceSelector:
    matchExpressions:
    - key: admission.gatekeeper.sh/ignore
      operator: DoesNotExist
    - key: kubernetes.io/metadata.name
      operator: NotIn
      values:
      - {{ .Release.Namespace }}
    
    {{- range $key, $value := .Values.mutatingWebhookExemptNamespacesLabels}}
    - key: {{ $key }}
      operator: NotIn
      values:
      {{- range $value }}
      - {{ . }}
      {{- end }}
    {{- end }}
  objectSelector: {{ toYaml .Values.mutatingWebhookObjectSelector | nindent 4 }}
  reinvocationPolicy: {{ .Values.mutatingWebhookReinvocationPolicy }}
  rules:
  {{- if .Values.mutatingWebhookCustomRules }}
  {{- toYaml .Values.mutatingWebhookCustomRules | nindent 2 }}
  {{- else }}
  - apiGroups:
    - '*'
    apiVersions:
    - '*'
    operations:
    - CREATE
    - UPDATE
    resources: 
    - '*'
<<<<<<< HEAD
    - pods/ephemeralcontainers
    - pods/exec
    - pods/log
    - pods/eviction
    - pods/portforward
    - pods/proxy
    - pods/attach
    - pods/binding
    - deployments/scale
    - replicasets/scale
    - statefulsets/scale
    - replicationcontrollers/scale
    - services/proxy
    - nodes/proxy
    - services/status
    scope: '{{ .Values.mutatingWebhookScope }}'
=======
    {{- range .Values.mutatingWebhookSubResources }}
    - {{ . }}
    {{- end }}
>>>>>>> cd6a4ce6
  {{- end }}
  sideEffects: None
  timeoutSeconds: {{ .Values.mutatingWebhookTimeoutSeconds }}
{{- end }}<|MERGE_RESOLUTION|>--- conflicted
+++ resolved
@@ -64,28 +64,10 @@
     - UPDATE
     resources: 
     - '*'
-<<<<<<< HEAD
-    - pods/ephemeralcontainers
-    - pods/exec
-    - pods/log
-    - pods/eviction
-    - pods/portforward
-    - pods/proxy
-    - pods/attach
-    - pods/binding
-    - deployments/scale
-    - replicasets/scale
-    - statefulsets/scale
-    - replicationcontrollers/scale
-    - services/proxy
-    - nodes/proxy
-    - services/status
-    scope: '{{ .Values.mutatingWebhookScope }}'
-=======
     {{- range .Values.mutatingWebhookSubResources }}
     - {{ . }}
     {{- end }}
->>>>>>> cd6a4ce6
+    scope: '{{ .Values.mutatingWebhookScope }}'
   {{- end }}
   sideEffects: None
   timeoutSeconds: {{ .Values.mutatingWebhookTimeoutSeconds }}
