--- conflicted
+++ resolved
@@ -90,19 +90,7 @@
           runAsGroup: 999
           runAsNonRoot: true
           runAsUser: 1000
-<<<<<<< HEAD
-<<<<<<< HEAD
-=======
-=======
       hostNetwork: {{ .Values.audit.hostNetwork }}
->>>>>>> 9d424ffe
-      nodeSelector: 
-{{ toYaml .Values.audit.nodeSelector | indent 8 }}
-      affinity:
-{{ toYaml .Values.audit.affinity | indent 8 }}
-      tolerations:
-{{ toYaml .Values.audit.tolerations | indent 8 }}
->>>>>>> master
       imagePullSecrets:
         {{- toYaml .Values.image.pullSecrets | nindent 8 }}
       nodeSelector:
