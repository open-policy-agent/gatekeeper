--- conflicted
+++ resolved
@@ -175,12 +175,8 @@
           {{- end }}
           {{- toYaml .Values.audit.securityContext | nindent 10}}
         volumeMounts:
-<<<<<<< HEAD
+        {{- include "gatekeeper.extraVolumeMounts" . | nindent 8 }}
         - mountPath: {{ .Values.certDir }}
-=======
-        {{- include "gatekeeper.extraVolumeMounts" . | nindent 8 }}
-        - mountPath: /certs
->>>>>>> 31d1af75
           name: cert
           readOnly: true
         - mountPath: /tmp/audit
