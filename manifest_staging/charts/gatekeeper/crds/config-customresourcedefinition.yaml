--- conflicted
+++ resolved
@@ -47,16 +47,11 @@
                   properties:
                     excludedNamespaces:
                       items:
-<<<<<<< HEAD
                         description: |-
-                          A string that supports globbing at its front or end. Ex: "kube-*" will match "kube-system" or
-                          "kube-public", "*-system" will match "kube-system" or "gatekeeper-system".  The asterisk is
-                          required for wildcard matching.
-                        pattern: ^(\*|\*-)?[a-z0-9]([-:a-z0-9]*[a-z0-9])?(\*|-\*)?$
-=======
-                        description: 'A string that supports globbing at its front and end. Ex: "kube-*" will match "kube-system" or "kube-public", "*-system" will match "kube-system" or "gatekeeper-system", "*system*" will match "system-kube" or "kube-system".  The asterisk is required for wildcard matching.'
+                          A string that supports globbing at its front and end. Ex: "kube-*" will match "kube-system" or
+                          "kube-public", "*-system" will match "kube-system" or "gatekeeper-system", "*system*" will
+                          match "system-kube" or "kube-system".  The asterisk is required for wildcard matching.
                         pattern: ^\*?[-:a-z0-9]*\*?$
->>>>>>> 9a5539aa
                         type: string
                       type: array
                     processes:
